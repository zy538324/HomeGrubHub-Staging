--- conflicted
+++ resolved
@@ -1,4 +1,4 @@
-<<<<<<< HEAD
+
 :root {
   --bg-color: #f8f9fa;
   --text-color: #212529;
@@ -25,11 +25,6 @@
 $primary-dark: #4a0f0f;
 $secondary-color: #e63946;
 $secondary-light: #ff6b6b;
-=======
-/* Color palette */
-$primary: #8b0000;
-$secondary: #e63946;
->>>>>>> 469583ea
 $secondary-dark: #b71c1c;
 $accent: #f39c12;
 $success: #27ae60;
@@ -59,18 +54,6 @@
   --primary-color: #{$primary};
   --secondary-color: #{$secondary};
   --secondary-dark: #{$secondary-dark};
-<<<<<<< HEAD
-  --secondary-darker: #{$secondary-darker};
-  --accent-color: #{$accent-color};
-  --accent-light: #{$accent-light};
-  --accent-dark: #{$accent-dark};
-  --success-color: #{$success-color};
-  --success-dark: #{$success-dark};
-  --light-bg: #{$light-bg};
-  --dark-text: #{$dark-text};
-  --light-text: #{$light-text};
-}
-=======
   --accent-color: #{$accent};
   --success-color: #{$success};
   --warning-color: #{$warning};
@@ -89,4 +72,3 @@
   --bg: #{$bg-dark};
   --text: var(--neutral-100);
 }
->>>>>>> 469583ea
