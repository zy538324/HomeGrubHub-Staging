--- conflicted
+++ resolved
@@ -1,4 +1,4 @@
-<<<<<<< HEAD
+
 /* Global Styles for HomeGrubHub Recipe App */
 
 :root {
@@ -61,7 +61,6 @@
 
 .text-primary {
     color: var(--secondary-color) !important;
-=======
 :root {
   --primary-color: #8b0000;
   --primary-light: #a83232;
@@ -91,7 +90,6 @@
   border-bottom: 1px solid #e7e7e7;
   box-shadow: 0 2px 4px rgba(0, 0, 0, 0.1);
   background: white !important;
->>>>>>> 91b42849
 }
 
 .navbar-brand {
