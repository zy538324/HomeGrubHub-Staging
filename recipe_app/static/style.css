<<<<<<< HEAD

/* Global Styles for HomeGrubHub Recipe App */

:root {
    --bg-color: #f8f9fa;
    --text-color: #212529;
    --link-color: #0d6efd;
    --link-hover-color: #0a58ca;
    --border-color: #e9ecef;
    --shadow-color: rgba(0, 0, 0, 0.1);
    --surface-color: #ffffff;
}

[data-theme="dark"] {
    --bg-color: #121212;
    --text-color: #f8f9fa;
    --link-color: #4dabf7;
    --link-hover-color: #82cfff;
    --border-color: #333333;
    --shadow-color: rgba(0, 0, 0, 0.5);
    --surface-color: #1e1e1e;
}

body {
    font-family: 'Segoe UI', Tahoma, Geneva, Verdana, sans-serif;
    background-color: var(--bg-color);
    color: var(--text-color);
}

.navbar {
    border-bottom: 1px solid #e7e7e7;
    background-color: var(--bg-color);
    color: var(--text-color);
}

.card {
    border: none;
    transition: transform .2s;
}

.card:hover {
    transform: scale(1.05);
}
.footer {
        color: var(--text-color) !important; /* dark grey text */
        padding: 3rem 0 !important;
        margin-top: auto;
        position: relative;
        z-index: 1000;
        background-color: var(--bg-color);
      }

      /* Make sure all children inherit dark text */
      .footer * {
        color: var(--text-color) !important;
      }


      .footer .text-white {
        color: var(--text-color) !important;
      }
.btn-primary {
    background-color: var(--secondary-color);
    border-color: var(--secondary-color);
}

.btn-primary:hover {
    background-color: var(--secondary-dark);
    border-color: var(--secondary-dark);
}

.text-primary {
    color: var(--secondary-color) !important;
}

=======
/* Color palette */
/* Spacing scale */
/* Border radii */
/* CSS variable export for global usage */
>>>>>>> 469583ea
:root {
  --primary-color: #8b0000;
  --secondary-color: #e63946;
  --secondary-dark: #b71c1c;
  --accent-color: #f39c12;
  --success-color: #27ae60;
  --warning-color: #ffc107;
  --neutral-100: #f8f9fa;
  --neutral-200: #f0f0f0;
  --neutral-300: #e0e0e0;
  --neutral-500: #6c757d;
  --neutral-900: #2c3e50;
  --border-light: #e9ecef;
  --border-muted: #e7e7e7;
  --bg: var(--neutral-100);
  --text: var(--neutral-900);
}

[data-theme=dark] {
  --bg: #121212;
  --text: var(--neutral-100);
}

/* Base layout */
body {
  font-family: "Segoe UI", Tahoma, Geneva, Verdana, sans-serif;
  background-color: var(--bg);
  color: var(--text);
}

.navbar {
  border-bottom: 1px solid var(--border-muted);
  box-shadow: 0 2px 4px rgba(0, 0, 0, 0.1);
  background: var(--bg) !important;
  color: var(--text);
}

.navbar-brand {
  font-weight: 700;
  font-size: 1.8rem;
  color: var(--primary-color) !important;
  display: flex;
  align-items: center;
}

.navbar-logo {
  height: 48px;
  width: auto;
  margin-right: 0.5rem;
}

.footer {
  color: var(--text) !important;
  padding: 3rem 0 !important;
  margin-top: auto;
  position: relative;
  z-index: 1000;
}

.footer * {
  color: var(--text) !important;
}

.footer .text-white {
  color: var(--text) !important;
}

.recipe-card {
  border-radius: 15px;
  box-shadow: 0 2px 4px rgba(0, 0, 0, 0.1);
  transition: transform 0.2s ease, box-shadow 0.2s ease;
  overflow: hidden;
}
.recipe-card:hover {
  transform: translateY(-4px);
  box-shadow: 0 8px 20px rgba(0, 0, 0, 0.15);
}
.recipe-card .card-img-wrapper {
  position: relative;
}
.recipe-card .image-placeholder {
  position: absolute;
  top: 0;
  left: 0;
  width: 100%;
  height: 100%;
  background: linear-gradient(90deg, var(--neutral-200) 25%, var(--neutral-300) 37%, var(--neutral-200) 63%);
  background-size: 400% 100%;
  animation: placeholderShimmer 1.4s ease infinite;
}

@keyframes placeholderShimmer {
  0% {
    background-position: 100% 0;
  }
  100% {
    background-position: -100% 0;
  }
}
.card {
  border: none;
  transition: transform 0.2s;
}

.card:hover {
  transform: scale(1.05);
}

.btn-primary {
  background-color: var(--secondary-color);
  border-color: var(--secondary-color);
}

.btn-primary:hover {
  background-color: var(--secondary-dark);
  border-color: var(--secondary-dark);
}

.text-primary {
  color: var(--secondary-color) !important;
}

.text-success {
  color: var(--success-color) !important;
}

.text-warning {
  color: var(--warning-color) !important;
}

.contact-hero {
  background: linear-gradient(135deg, var(--secondary-color) 0%, var(--secondary-dark) 100%);
  color: var(--neutral-100);
  padding: 3rem 0;
  border-radius: 0 0 20px 20px;
  margin-bottom: 3rem;
}

.contact-card {
  border: none;
  border-radius: 20px;
  box-shadow: 0 10px 30px rgba(0, 0, 0, 0.1);
  overflow: hidden;
  background: var(--bg);
}

.form-floating {
  margin-bottom: 1.5rem;
}

.form-floating > .form-control {
  border: 2px solid var(--border-light);
  border-radius: 15px;
  padding: 1rem 0.75rem;
  height: auto;
  min-height: 58px;
  transition: all 0.3s ease;
}

.form-floating > .form-control:focus {
  border-color: var(--secondary-color);
  box-shadow: 0 0 0 0.2rem var(--secondary-color);
}

.form-floating > label {
  color: var(--neutral-500);
  padding: 1rem 0.75rem;
}

.recipe-ingredients,
.recipe-method {
  margin: 1.5rem 0;
  padding-left: 2rem;
}
.recipe-ingredients li,
.recipe-method li {
  margin-bottom: 0.5rem;
}

.recipe-ingredients {
  list-style: disc;
}

.recipe-method {
<<<<<<< HEAD
    list-style: decimal;
}

[data-theme="dark"] .card,
[data-theme="dark"] .modal-content,
[data-theme="dark"] .form-control,
[data-theme="dark"] .alert {
    background-color: var(--surface-color);
    color: var(--text-color);
    border-color: var(--border-color);
    box-shadow: 0 0.125rem 0.25rem var(--shadow-color);
}

[data-theme="dark"] .btn {
    background-color: var(--secondary-dark);
    border-color: var(--secondary-dark);
    color: var(--text-color);
    box-shadow: 0 0.125rem 0.25rem var(--shadow-color);
}

a {
    color: var(--link-color);
}

a:hover {
    color: var(--link-hover-color);
}

.card,
.modal-content,
.form-control,
.alert,
.btn {
    border: 1px solid var(--border-color);
    box-shadow: 0 0.125rem 0.25rem var(--shadow-color);
}
=======
  list-style: decimal;
}

/*# sourceMappingURL=style.css.map */
>>>>>>> 469583ea
<|MERGE_RESOLUTION|>--- conflicted
+++ resolved
@@ -1,4 +1,4 @@
-<<<<<<< HEAD
+
 
 /* Global Styles for HomeGrubHub Recipe App */
 
@@ -74,12 +74,7 @@
     color: var(--secondary-color) !important;
 }
 
-=======
-/* Color palette */
-/* Spacing scale */
-/* Border radii */
-/* CSS variable export for global usage */
->>>>>>> 469583ea
+
 :root {
   --primary-color: #8b0000;
   --secondary-color: #e63946;
@@ -264,9 +259,9 @@
 }
 
 .recipe-method {
-<<<<<<< HEAD
-    list-style: decimal;
-}
+  list-style: decimal;
+}
+
 
 [data-theme="dark"] .card,
 [data-theme="dark"] .modal-content,
@@ -300,10 +295,4 @@
 .btn {
     border: 1px solid var(--border-color);
     box-shadow: 0 0.125rem 0.25rem var(--shadow-color);
-}
-=======
-  list-style: decimal;
-}
-
-/*# sourceMappingURL=style.css.map */
->>>>>>> 469583ea
+}