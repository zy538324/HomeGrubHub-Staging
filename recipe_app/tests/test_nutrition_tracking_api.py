--- conflicted
+++ resolved
@@ -41,11 +41,8 @@
     assert isinstance(data, list)
 
 
-<<<<<<< HEAD
 def test_update_nutrition_goals_micro(client):
-=======
 def test_update_nutrition_goals_sugar(client):
->>>>>>> 7bed9721
     with client.session_transaction() as sess:
         sess['_user_id'] = 'testuser'
 
@@ -59,18 +56,11 @@
         'daily_sodium': 2000
     }
 
-<<<<<<< HEAD
     response = client.post('/nutrition/set-goals', data=json.dumps(payload), content_type='application/json', headers=get_auth_headers())
+    response = client.post('/nutrition-goals', data=json.dumps(payload), content_type='application/json', headers=get_auth_headers())
     assert response.status_code == 200
     data = response.get_json()
     assert data['success'] is True
     assert data['goals']['daily_sugar'] == 40.0
     assert data['goals']['daily_fiber'] == 30.0
-    assert data['goals']['daily_sodium'] == 2000.0
-=======
-    response = client.post('/nutrition-goals', data=json.dumps(payload), content_type='application/json', headers=get_auth_headers())
-    assert response.status_code == 200
-    data = response.get_json()
-    assert data['success'] is True
-    assert data['goals']['daily_sugar'] == 40.0
->>>>>>> 7bed9721
+    assert data['goals']['daily_sodium'] == 2000.0