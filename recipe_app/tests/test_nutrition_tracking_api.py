--- conflicted
+++ resolved
@@ -42,10 +42,6 @@
 
 
 def test_update_nutrition_goals_micro(client):
-<<<<<<< HEAD
-=======
-
->>>>>>> 7d71bbb9
 def test_update_nutrition_goals_sugar(client):
     with client.session_transaction() as sess:
         sess['_user_id'] = 'testuser'
@@ -72,9 +68,5 @@
     assert data['success'] is True
     assert data['goals']['daily_sugar'] == 40.0
     assert data['goals']['daily_fiber'] == 30.0
-<<<<<<< HEAD
     assert data['goals']['daily_sodium'] == 2000.0
-=======
-    assert data['goals']['daily_sodium'] == 2000.0
-    assert data['goals']['daily_cholesterol'] == 300.0
->>>>>>> 7d71bbb9
+    assert data['goals']['daily_cholesterol'] == 300.0