--- conflicted
+++ resolved
@@ -41,11 +41,8 @@
     assert isinstance(data, list)
 
 
-<<<<<<< HEAD
 def test_update_nutrition_goals_micro(client):
-=======
 def test_update_nutrition_goals_sugar(client):
->>>>>>> 2db78ae4
     with client.session_transaction() as sess:
         sess['_user_id'] = 'testuser'
 
@@ -63,10 +60,6 @@
     assert response.status_code == 200
     data = response.get_json()
     assert data['success'] is True
-<<<<<<< HEAD
     assert data['goals']['daily_sugar'] == 40.0
     assert data['goals']['daily_fiber'] == 30.0
-    assert data['goals']['daily_sodium'] == 2000.0
-=======
-    assert data['goals']['daily_sugar'] == 40.0
->>>>>>> 2db78ae4
+    assert data['goals']['daily_sodium'] == 2000.0