import pytest
from recipe_app.db import db, create_app
from flask import json

def get_auth_headers():
    # Replace with actual auth logic if needed
    return {}

@pytest.fixture
def client():
    app = create_app()
    app.config['TESTING'] = True
    with app.test_client() as client:
        with app.app_context():
            db.create_all()
        yield client
        with app.app_context():
            db.drop_all()

def test_add_food(client):
    food_data = {
        'name': 'Banana',
        'brand': 'Dole',
        'barcode': '1234567890123',
        'calories': 89,
        'protein': 1.1,
        'carbs': 22.8,
        'fat': 0.3,
        'serving_size': '100g'
    }
    response = client.post('/nutrition/api/foods', data=json.dumps(food_data), content_type='application/json', headers=get_auth_headers())
    assert response.status_code == 201
    data = response.get_json()
    assert data['name'] == 'Banana'
    assert data['calories'] == 89

def test_get_foods(client):
    response = client.get('/nutrition/api/foods', headers=get_auth_headers())
    assert response.status_code == 200
    data = response.get_json()
    assert isinstance(data, list)


def test_update_nutrition_goals_micro(client):
<<<<<<< HEAD
=======
def test_update_nutrition_goals_sugar(client):
>>>>>>> fb63d09f
    with client.session_transaction() as sess:
        sess['_user_id'] = 'testuser'

    payload = {
        'daily_calories': 2000,
        'daily_protein': 150,
        'daily_carbs': 250,
        'daily_fat': 60,
        'daily_fiber': 30,
        'daily_sugar': 40,
<<<<<<< HEAD
        'daily_sodium': 2000,
        'daily_cholesterol': 300
    }

    response = client.post('/nutrition/set-goals', data=json.dumps(payload), content_type='application/json', headers=get_auth_headers())
=======
        'daily_sodium': 2000
    }

    response = client.post('/nutrition/set-goals', data=json.dumps(payload), content_type='application/json', headers=get_auth_headers())
    response = client.post('/nutrition-goals', data=json.dumps(payload), content_type='application/json', headers=get_auth_headers())
>>>>>>> fb63d09f
    assert response.status_code == 200
    data = response.get_json()
    assert data['success'] is True
    assert data['goals']['daily_sugar'] == 40.0
    assert data['goals']['daily_fiber'] == 30.0
<<<<<<< HEAD
    assert data['goals']['daily_sodium'] == 2000.0
    assert data['goals']['daily_cholesterol'] == 300.0
=======
    assert data['goals']['daily_sodium'] == 2000.0
>>>>>>> fb63d09f
<|MERGE_RESOLUTION|>--- conflicted
+++ resolved
@@ -42,10 +42,8 @@
 
 
 def test_update_nutrition_goals_micro(client):
-<<<<<<< HEAD
-=======
+
 def test_update_nutrition_goals_sugar(client):
->>>>>>> fb63d09f
     with client.session_transaction() as sess:
         sess['_user_id'] = 'testuser'
 
@@ -56,27 +54,20 @@
         'daily_fat': 60,
         'daily_fiber': 30,
         'daily_sugar': 40,
-<<<<<<< HEAD
         'daily_sodium': 2000,
         'daily_cholesterol': 300
     }
 
     response = client.post('/nutrition/set-goals', data=json.dumps(payload), content_type='application/json', headers=get_auth_headers())
-=======
         'daily_sodium': 2000
     }
 
     response = client.post('/nutrition/set-goals', data=json.dumps(payload), content_type='application/json', headers=get_auth_headers())
     response = client.post('/nutrition-goals', data=json.dumps(payload), content_type='application/json', headers=get_auth_headers())
->>>>>>> fb63d09f
     assert response.status_code == 200
     data = response.get_json()
     assert data['success'] is True
     assert data['goals']['daily_sugar'] == 40.0
     assert data['goals']['daily_fiber'] == 30.0
-<<<<<<< HEAD
     assert data['goals']['daily_sodium'] == 2000.0
-    assert data['goals']['daily_cholesterol'] == 300.0
-=======
-    assert data['goals']['daily_sodium'] == 2000.0
->>>>>>> fb63d09f
+    assert data['goals']['daily_cholesterol'] == 300.0