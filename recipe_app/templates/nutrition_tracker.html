--- conflicted
+++ resolved
@@ -201,7 +201,6 @@
             </div>
         </div>
         <div class="col-md-3">
-<<<<<<< HEAD
             <div class="card bg-info text-white">
                 <div class="card-body">
                     <div class="d-flex justify-content-between">
@@ -223,7 +222,6 @@
                 </div>
             </div>
         </div>
-=======
             <div class="card bg-primary text-white">
                 <div class="card-body">
                     <div class="d-flex justify-content-between">
@@ -243,7 +241,6 @@
                 </div>
             </div>
         </div
->>>>>>> 7d71bbb9
     </div>
 
     <!-- Date Navigation -->
