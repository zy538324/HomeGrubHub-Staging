--- conflicted
+++ resolved
@@ -200,7 +200,6 @@
                 </div>
             </div>
         </div>
-<<<<<<< HEAD
         <div class="col-md-3">
             <div class="card bg-primary text-white">
                 <div class="card-body">
@@ -220,9 +219,7 @@
                     </div>
                 </div>
             </div>
-        </div>
-=======
->>>>>>> fb63d09f
+        </div
     </div>
 
     <!-- Date Navigation -->
@@ -803,12 +800,8 @@
         daily_fat: parseFloat(document.getElementById('daily-fat').value),
         daily_fiber: parseFloat(document.getElementById('daily-fiber').value),
         daily_sugar: parseFloat(document.getElementById('daily-sugar').value),
-<<<<<<< HEAD
         daily_sodium: parseFloat(document.getElementById('daily-sodium').value),
         daily_cholesterol: parseFloat(document.getElementById('daily-cholesterol').value)
-=======
-        daily_sodium: parseFloat(document.getElementById('daily-sodium').value)
->>>>>>> fb63d09f
     };
     
     fetch('/nutrition-goals', {
