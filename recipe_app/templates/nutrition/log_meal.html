--- conflicted
+++ resolved
@@ -14,17 +14,8 @@
       {{ form.meal_date(class="form-control") }}
     </div>
     <div class="mb-3">
-<<<<<<< HEAD
       {{ form.food_ids.label(class="form-label") }}
       {{ form.food_ids(id='foods', class='form-select') }}
-=======
-      <label for="foods" class="form-label">Foods:</label>
-      <select name="food_ids" id="foods" multiple class="form-select" data-foods='{{ foods|tojson|safe }}'>
-        {% for food in foods %}
-        <option value="{{ food.id }}">{{ food.name }} ({{ food.brand }})</option>
-        {% endfor %}
-      </select>
->>>>>>> e3858c7a
     </div>
     {{ form.submit(class='btn btn-primary') }}
   </form>
