from flask import Blueprint, request, jsonify, session, render_template, redirect, url_for, flash
from flask_login import login_required, current_user
from recipe_app.db import db, csrf
from recipe_app.models.nutrition_tracking import Food, Meal, NutritionLog
from datetime import datetime, date
import requests
import csv
import re
from io import StringIO
from functools import wraps

nutrition_bp = Blueprint('nutrition', __name__)

def get_user_tier():
    # Get tier from current user's subscription plan
    if current_user.is_authenticated:
        return current_user.current_plan
    return session.get('user_tier', 'Free')

def require_tier(required_tiers):
    def decorator(f):
        @wraps(f)
        def wrapped(*args, **kwargs):
            tier = get_user_tier()
            # Make tier checking case-insensitive
            tier_lower = tier.lower() if tier else 'free'
            required_tiers_lower = [t.lower() for t in required_tiers]
            
            if tier_lower not in required_tiers_lower:
                return jsonify({'error': f'Feature not available for your tier ({tier}). Required: {", ".join(required_tiers)}'}), 403
            return f(*args, **kwargs)
        return wrapped
    return decorator

@nutrition_bp.route('/nutrition-dashboard')
@require_tier(['Free', 'Home', 'Family', 'Pro', 'Student'])
def nutrition_dashboard():
    """Main nutrition dashboard page - serves as the main entry point"""
    from recipe_app.models.nutrition_tracking import NutritionLog
    
    user_id = session.get('_user_id')
    if not user_id:
        return redirect(url_for('auth.login'))
    
    # Get nutrition logs using the existing model
    logs = NutritionLog.query.filter_by(user_id=user_id).order_by(NutritionLog.log_date.desc()).limit(10).all()
    
    # For goals, we'll create a simple default structure
    class SimpleGoals:
        daily_calories = 2000
        daily_protein = 150
        daily_carbs = 250
        daily_fat = 65
    
    goals = SimpleGoals()
    
    # Get today's summary from logs
    today = date.today()
    today_summary = NutritionLog.query.filter_by(user_id=user_id, log_date=today).first()
    
    return render_template('nutrition/nutrition_log_list.html', 
                          logs=logs,
                          goals=goals,
                          today_summary=today_summary)

@nutrition_bp.route('/nutrition-tracker')
@require_tier(['Free', 'Home', 'Family', 'Pro', 'Student'])
def nutrition_tracker():
    """Main nutrition tracking page"""
    from recipe_app.models.nutrition_tracking import NutritionLog
    
    user_id = session.get('_user_id')
    if not user_id:
        return redirect(url_for('auth.login'))
    
    today = date.today()
    
    # For goals, we'll create a simple default structure
    class SimpleGoals:
        daily_calories = 2000
        daily_protein = 150
        daily_carbs = 250
        daily_fat = 65
    
    goals = SimpleGoals()
    
    # Get today's summary from logs
    today_summary = NutritionLog.query.filter_by(user_id=user_id, log_date=today).first()
    today_entries = []  # For now, empty entries
    week_summaries = []  # For now, empty summaries
    
    return render_template('nutrition_tracker_clean.html',
                         goals=goals,
                         daily_summary=today_summary,
                         today_entries=today_entries,
                         week_summaries=week_summaries,
                         today=today)

# --- Food CRUD ---
@nutrition_bp.route('/api/foods', methods=['GET'])
def get_foods():
    foods = Food.query.all()
    return jsonify([food.to_dict() for food in foods])

@nutrition_bp.route('/api/foods', methods=['POST'])
def add_food():
    data = request.get_json()
    food = Food(
        name=data['name'],
        brand=data.get('brand'),
        barcode=data.get('barcode'),
        calories=data['calories'],
        protein=data['protein'],
        carbs=data['carbs'],
        fat=data['fat'],
        serving_size=data.get('serving_size')
    )
    db.session.add(food)
    db.session.commit()
    return jsonify(food.to_dict()), 201

@nutrition_bp.route('/food-list', methods=['GET'])
@require_tier(['Free', 'Home', 'Family', 'Pro', 'Student'])
def food_list():
    from recipe_app.models.nutrition_tracking import Food
    foods = Food.query.all()
    return render_template('nutrition/food_list.html', foods=foods)

@nutrition_bp.route('/add-food', methods=['GET', 'POST'])
@require_tier(['Free', 'Home', 'Family', 'Pro', 'Student'])
def add_food_form():
    from recipe_app.models.nutrition_tracking import Food
    if request.method == 'POST':
        food = Food(
            name=request.form['name'],
            brand=request.form.get('brand'),
            barcode=request.form.get('barcode'),
            calories=float(request.form['calories']),
            protein=float(request.form['protein']),
            carbs=float(request.form['carbs']),
            fat=float(request.form['fat']),
            serving_size=request.form.get('serving_size')
        )
        db.session.add(food)
        db.session.commit()
        flash('Food added successfully!', 'success')
        return redirect(url_for('nutrition.food_list'))
    return render_template('nutrition/add_food.html')

# --- Meal CRUD ---
@nutrition_bp.route('/api/meals', methods=['GET'])
def get_meals():
    user_id = session.get('_user_id')
    meals = Meal.query.filter_by(user_id=user_id).order_by(Meal.meal_date.desc()).all()
    return jsonify([meal.to_dict() for meal in meals])

@nutrition_bp.route('/api/meals', methods=['POST'])
def add_meal():
    user_id = session.get('_user_id')
    data = request.get_json()
    meal = Meal(
        user_id=user_id,
        meal_type=data['meal_type'],
        meal_date=datetime.strptime(data['meal_date'], '%Y-%m-%d').date()
    )
    # Add foods by IDs
    food_ids = data.get('food_ids', [])
    foods = Food.query.filter(Food.id.in_(food_ids)).all()
    meal.foods = foods
    # Calculate totals
    meal.total_calories = sum(f.calories for f in foods)
    meal.total_protein = sum(f.protein for f in foods)
    meal.total_carbs = sum(f.carbs for f in foods)
    meal.total_fat = sum(f.fat for f in foods)
    db.session.add(meal)
    db.session.commit()
    return jsonify(meal.to_dict()), 201

# --- Nutrition Goals ---
@nutrition_bp.route('/set-goals', methods=['POST'])
@csrf.exempt
def set_goals():
    """Set or update user nutrition goals"""
    if '_user_id' not in session:
        return jsonify({'success': False, 'error': 'Not authenticated'}), 401

    try:
        data = request.get_json() or {}
        user_id = str(session['_user_id'])
        from recipe_app.models.nutrition_models import NutritionGoal

        goals = NutritionGoal.query.filter_by(user_id=user_id).first()
        if not goals:
            goals = NutritionGoal(user_id=user_id)
            db.session.add(goals)

        goals.daily_calories = float(data.get('daily_calories', 2000))
        goals.daily_protein = float(data.get('daily_protein', 150))
        goals.daily_carbs = float(data.get('daily_carbs', 250))
        goals.daily_fat = float(data.get('daily_fat', 65))
        goals.daily_fiber = float(data.get('daily_fiber', 25))
        goals.daily_sugar = float(data.get('daily_sugar', 50))
        goals.daily_sodium = float(data.get('daily_sodium', 2300))
<<<<<<< HEAD
=======
        goals.daily_cholesterol = float(data.get('daily_cholesterol', 300))
>>>>>>> 7d71bbb9

        db.session.commit()

        return jsonify({'success': True, 'goals': goals.to_dict()})
    except Exception as e:
        db.session.rollback()
        return jsonify({'success': False, 'error': str(e)}), 500

# --- Nutrition Log CRUD ---
@nutrition_bp.route('/api/nutrition-logs', methods=['GET'])
def get_nutrition_logs():
    user_id = session.get('_user_id')
    logs = NutritionLog.query.filter_by(user_id=user_id).order_by(NutritionLog.log_date.desc()).all()
    return jsonify([log.to_dict() for log in logs])

@nutrition_bp.route('/api/nutrition-logs', methods=['POST'])
def add_nutrition_log():
    user_id = session.get('_user_id')
    data = request.get_json()
    log_date = datetime.strptime(data['log_date'], '%Y-%m-%d').date()
    log = NutritionLog(user_id=user_id, log_date=log_date)
    db.session.add(log)
    db.session.commit()
    # Link meals to this log if meal_ids provided
    meal_ids = data.get('meal_ids', [])
    if meal_ids:
        from recipe_app.models.nutrition_tracking import Meal
        meals = Meal.query.filter(Meal.id.in_(meal_ids)).all()
        for meal in meals:
            meal.nutrition_log_id = log.id
        db.session.commit()
    return jsonify(log.to_dict()), 201

@nutrition_bp.route('/log-meal', methods=['GET', 'POST'])
@require_tier(['Free', 'Home', 'Family', 'Pro', 'Student'])
def log_meal():
    from recipe_app.models.nutrition_tracking import Food, Meal
    from datetime import date
    user_id = session.get('_user_id')
    if request.method == 'POST':
        meal_type = request.form['meal_type']
        meal_date = request.form['meal_date']
        food_ids = request.form.getlist('food_ids')
        foods = Food.query.filter(Food.id.in_(food_ids)).all()
        meal = Meal(
            user_id=user_id,
            meal_type=meal_type,
            meal_date=date.fromisoformat(meal_date),
            foods=foods,
            total_calories=sum(f.calories for f in foods),
            total_protein=sum(f.protein for f in foods),
            total_carbs=sum(f.carbs for f in foods),
            total_fat=sum(f.fat for f in foods)
        )
        db.session.add(meal)
        db.session.commit()
        flash('Meal logged successfully!', 'success')
        return redirect(url_for('nutrition.log_meal'))
    foods = Food.query.all()
    today = date.today().isoformat()
    return render_template('nutrition/log_meal.html', foods=foods, today=today)

@nutrition_bp.route('/daily-summary', methods=['GET'])
def daily_summary():
    from recipe_app.models.nutrition_tracking import Meal
    from datetime import date
    user_id = session.get('_user_id')
    summary_date = request.args.get('date', date.today().isoformat())
    meals = Meal.query.filter_by(user_id=user_id, meal_date=date.fromisoformat(summary_date)).all()
    total_calories = sum(m.total_calories or 0 for m in meals)
    total_protein = sum(m.total_protein or 0 for m in meals)
    total_carbs = sum(m.total_carbs or 0 for m in meals)
    total_fat = sum(m.total_fat or 0 for m in meals)
    return render_template('nutrition/daily_summary.html',
        summary_date=summary_date,
        meals=meals,
        total_calories=total_calories,
        total_protein=total_protein,
        total_carbs=total_carbs,
        total_fat=total_fat)

@nutrition_bp.route('/edit-meal/<int:meal_id>', methods=['GET', 'POST'])
@require_tier(['Home', 'Family', 'Pro', 'Student'])
def edit_meal(meal_id):
    from recipe_app.models.nutrition_tracking import Meal, Food
    from datetime import date
    user_id = session.get('_user_id')
    meal = Meal.query.filter_by(id=meal_id, user_id=user_id).first_or_404()
    foods = Food.query.all()
    selected_food_ids = [food.id for food in meal.foods]
    if request.method == 'POST':
        if 'delete' in request.args:
            db.session.delete(meal)
            db.session.commit()
            flash('Meal deleted.', 'info')
            return redirect(url_for('nutrition.daily_summary', date=meal.meal_date))
        meal.meal_type = request.form['meal_type']
        meal.meal_date = date.fromisoformat(request.form['meal_date'])
        food_ids = request.form.getlist('food_ids')
        meal.foods = Food.query.filter(Food.id.in_(food_ids)).all()
        meal.total_calories = sum(f.calories for f in meal.foods)
        meal.total_protein = sum(f.protein for f in meal.foods)
        meal.total_carbs = sum(f.carbs for f in meal.foods)
        meal.total_fat = sum(f.fat for f in meal.foods)
        db.session.commit()
        flash('Meal updated.', 'success')
        return redirect(url_for('nutrition.daily_summary', date=meal.meal_date))
    return render_template('nutrition/edit_meal.html', meal=meal, foods=foods, selected_food_ids=selected_food_ids)

@nutrition_bp.route('/nutrition-logs', methods=['GET'])
@require_tier(['Home', 'Family', 'Pro', 'Student'])
def nutrition_log_list():
    from recipe_app.models.nutrition_tracking import NutritionLog
    from recipe_app.models.nutrition_models import DailyNutritionSummary, NutritionGoal
    from datetime import timedelta
    
    user_id = session.get('_user_id')
    if not user_id:
        return redirect(url_for('auth.login'))
    
    # Get nutrition logs from both models for compatibility
    logs = NutritionLog.query.filter_by(user_id=user_id).order_by(NutritionLog.log_date.desc()).all()
    
    # Get daily summaries from the new nutrition models
    daily_summaries = DailyNutritionSummary.query.filter_by(user_id=user_id).order_by(DailyNutritionSummary.summary_date.desc()).limit(30).all()
    
    # Get or create user's nutrition goals
    goals = NutritionGoal.query.filter_by(user_id=user_id).first()
    if not goals:
        goals = NutritionGoal(user_id=user_id)
        db.session.add(goals)
        db.session.commit()
    
    # Get today's summary
    today = date.today()
    today_summary = DailyNutritionSummary.query.filter_by(
        user_id=user_id, 
        summary_date=today
    ).first()
    
    # Merge logs and daily summaries for comprehensive display
    all_logs = []
    
    # Add daily summaries to logs
    for summary in daily_summaries:
        all_logs.append(summary)
    
    # Add old nutrition logs if they exist
    for log in logs:
        all_logs.append(log)
    
    # Sort by date descending
    all_logs.sort(key=lambda x: getattr(x, 'summary_date', None) or getattr(x, 'log_date', None), reverse=True)
    
    return render_template('nutrition/nutrition_log_list.html', 
                          logs=all_logs,
                          daily_summaries=daily_summaries,
                          goals=goals,
                          today_summary=today_summary)

# Example: restrict progress chart to Home/Family/Pro/Student
@nutrition_bp.route('/progress-chart', methods=['GET'])
@require_tier(['Home', 'Family', 'Pro', 'Student'])
def progress_chart():
    from recipe_app.models.nutrition_tracking import NutritionLog
    user_id = session.get('_user_id')
    logs = NutritionLog.query.filter_by(user_id=user_id).order_by(NutritionLog.log_date.asc()).all()
    chart_data = {
        'dates': [log.log_date.isoformat() for log in logs],
        'calories': [log.daily_calories or 0 for log in logs],
        'protein': [log.daily_protein or 0 for log in logs],
        'carbs': [log.daily_carbs or 0 for log in logs],
        'fat': [log.daily_fat or 0 for log in logs]
    }
    return render_template('nutrition/progress_chart.html', chart_data=chart_data)

@nutrition_bp.route('/progress-chart-extended', methods=['GET'])
@require_tier(['Home', 'Family', 'Pro', 'Student'])
def progress_chart_extended():
    from recipe_app.models.nutrition_tracking import NutritionLog
    user_id = session.get('_user_id')
    days = int(request.args.get('days', 30))
    logs = NutritionLog.query.filter_by(user_id=user_id).order_by(NutritionLog.log_date.desc()).limit(days).all()[::-1]
    chart_data = {
        'dates': [log.log_date.isoformat() for log in logs],
        'calories': [log.daily_calories or 0 for log in logs],
        'protein': [log.daily_protein or 0 for log in logs],
        'carbs': [log.daily_carbs or 0 for log in logs],
        'fat': [log.daily_fat or 0 for log in logs]
    }
    return render_template('nutrition/progress_chart.html', chart_data=chart_data)

@nutrition_bp.route('/export-nutrition-logs', methods=['GET'])
@require_tier(['Home', 'Family', 'Pro', 'Student'])
def export_nutrition_logs():
    from recipe_app.models.nutrition_tracking import NutritionLog
    user_id = session.get('_user_id')
    logs = NutritionLog.query.filter_by(user_id=user_id).order_by(NutritionLog.log_date.asc()).all()
    si = StringIO()
    writer = csv.writer(si)
    writer.writerow(['Date', 'Calories', 'Protein', 'Carbs', 'Fat'])
    for log in logs:
        writer.writerow([
            log.log_date.isoformat(),
            log.daily_calories or 0,
            log.daily_protein or 0,
            log.daily_carbs or 0,
            log.daily_fat or 0
        ])
    output = si.getvalue()
    return output, 200, {'Content-Type': 'text/csv', 'Content-Disposition': 'attachment; filename=nutrition_logs.csv'}

@nutrition_bp.route('/log-weight', methods=['GET', 'POST'])
@require_tier(['Free', 'Home', 'Family', 'Pro', 'Student'])
def log_weight():
    from recipe_app.models.fitness_models import WeightLog
    from datetime import date
    user_id = session.get('_user_id')
    if request.method == 'POST':
        weight = float(request.form['weight'])
        log_date = date.fromisoformat(request.form['log_date'])
        log = WeightLog(user_id=user_id, weight=weight, log_date=log_date)
        db.session.add(log)
        db.session.commit()
        flash('Weight logged successfully!', 'success')
        return redirect(url_for('nutrition.weight_history'))
    today = date.today().isoformat()
    return render_template('nutrition/log_weight.html', today=today)

@nutrition_bp.route('/weight-history', methods=['GET'])
@require_tier(['Free', 'Home', 'Family', 'Pro', 'Student'])
def weight_history():
    from recipe_app.models.fitness_models import WeightLog
    user_id = session.get('_user_id')
    logs = WeightLog.query.filter_by(user_id=user_id).order_by(WeightLog.log_date.asc()).all()
    chart_data = {
        'dates': [log.log_date.isoformat() for log in logs],
        'weights': [log.weight for log in logs]
    }
    return render_template('nutrition/weight_history.html', logs=logs, chart_data=chart_data)

@nutrition_bp.route('/log-steps', methods=['GET', 'POST'])
@require_tier(['Free', 'Home', 'Family', 'Pro', 'Student'])
def log_steps():
    from recipe_app.models.fitness_models import StepLog
    from datetime import date
    user_id = session.get('_user_id')
    if request.method == 'POST':
        steps = int(request.form['steps'])
        log_date = date.fromisoformat(request.form['log_date'])
        log = StepLog(user_id=user_id, steps=steps, log_date=log_date)
        db.session.add(log)
        db.session.commit()
        flash('Steps logged successfully!', 'success')
        return redirect(url_for('nutrition.step_history'))
    today = date.today().isoformat()
    return render_template('nutrition/log_steps.html', today=today)

@nutrition_bp.route('/recipe-search', methods=['GET', 'POST'])
@require_tier(['Free', 'Home', 'Family', 'Pro', 'Student'])
def recipe_search():
    from recipe_app.models.nutrition_tracking import Recipe
    user_id = session.get('_user_id')
    user_tier = get_user_tier()
    query = request.args.get('query', '')
    recipes = []
    if query:
        # Simple search: title contains query
        recipes = Recipe.query.filter(Recipe.title.ilike(f'%{query}%')).all()
    
    # Home+ tiers get all saved recipes, Free gets limited view
    if user_tier == 'Free':
        saved_recipes = Recipe.query.filter_by(user_id=user_id, saved=True).limit(5).all()
    else:
        saved_recipes = Recipe.query.filter_by(user_id=user_id, saved=True).all()
    
    saved_count = len(saved_recipes)
    return render_template('nutrition/recipe_search.html', 
                         query=query, recipes=recipes, saved_recipes=saved_recipes, 
                         saved_count=saved_count, user_tier=user_tier)

@nutrition_bp.route('/save-recipe', methods=['POST'])
@require_tier(['Free', 'Home', 'Family', 'Pro', 'Student'])
def save_recipe():
    from recipe_app.models.nutrition_tracking import Recipe
    user_id = session.get('_user_id')
    recipe_id = int(request.form['recipe_id'])
    saved_count = Recipe.query.filter_by(user_id=user_id, saved=True).count()
    
    # Free tier limited to 5 recipes, Home+ tiers unlimited
    user_tier = get_user_tier()
    if user_tier == 'Free' and saved_count >= 5:
        flash('Free tier limited to 5 recipes. Upgrade to Home for unlimited saving!', 'warning')
        return redirect(url_for('nutrition.recipe_search'))
    
    recipe = Recipe.query.get(recipe_id)
    if recipe:
        recipe.saved = True
        recipe.user_id = user_id
        db.session.commit()
        flash('Recipe saved!', 'success')
    return redirect(url_for('nutrition.recipe_search'))

@nutrition_bp.route('/delete-recipe', methods=['POST'])
@require_tier(['Free', 'Home', 'Family', 'Pro', 'Student'])
def delete_recipe():
    from recipe_app.models.nutrition_tracking import Recipe
    user_id = session.get('_user_id')
    recipe_id = int(request.form['recipe_id'])
    recipe = Recipe.query.get(recipe_id)
    if recipe and recipe.user_id == user_id:
        recipe.saved = False
        db.session.commit()
        flash('Recipe deleted.', 'info')
    return redirect(url_for('nutrition.recipe_search'))

@nutrition_bp.route('/shopping-list', methods=['GET'])
@require_tier(['Free', 'Home', 'Family', 'Pro', 'Student'])
def shopping_list():
    from recipe_app.models.nutrition_tracking import ShoppingItem
    user_id = session.get('_user_id')
    items = ShoppingItem.query.filter_by(user_id=user_id).all()
    return render_template('nutrition/shopping_list.html', items=items)

@nutrition_bp.route('/add-shopping-item', methods=['POST'])
@require_tier(['Free', 'Home', 'Family', 'Pro', 'Student'])
def add_shopping_item():
    from recipe_app.models.nutrition_tracking import ShoppingItem
    user_id = session.get('_user_id')
    item_name = request.form['item']
    item = ShoppingItem(user_id=user_id, name=item_name)
    db.session.add(item)
    db.session.commit()
    return redirect(url_for('nutrition.shopping_list'))

@nutrition_bp.route('/delete-shopping-item', methods=['POST'])
@require_tier(['Free', 'Home', 'Family', 'Pro', 'Student'])
def delete_shopping_item():
    from recipe_app.models.nutrition_tracking import ShoppingItem
    user_id = session.get('_user_id')
    item_id = int(request.form['item_id'])
    item = ShoppingItem.query.get(item_id)
    if item and item.user_id == user_id:
        db.session.delete(item)
        db.session.commit()
    return redirect(url_for('nutrition.shopping_list'))

@nutrition_bp.route('/log-water', methods=['GET', 'POST'])
@require_tier(['Free', 'Home', 'Family', 'Pro', 'Student'])
def log_water():
    from recipe_app.models.nutrition_tracking import WaterLog
    from datetime import date
    user_id = session.get('_user_id')
    if request.method == 'POST':
        amount = int(request.form['amount'])
        log_date = date.fromisoformat(request.form['log_date'])
        log = WaterLog(user_id=user_id, amount=amount, log_date=log_date)
        db.session.add(log)
        db.session.commit()
        flash('Water intake logged successfully!', 'success')
        return redirect(url_for('nutrition.water_history'))
    today = date.today().isoformat()
    return render_template('nutrition/log_water.html', today=today)

@nutrition_bp.route('/water-history', methods=['GET'])
@require_tier(['Free', 'Home', 'Family', 'Pro', 'Student'])
def water_history():
    from recipe_app.models.nutrition_tracking import WaterLog
    user_id = session.get('_user_id')
    logs = WaterLog.query.filter_by(user_id=user_id).order_by(WaterLog.log_date.asc()).all()
    chart_data = {
        'dates': [log.log_date.isoformat() for log in logs],
        'amounts': [log.amount for log in logs]
    }
    return render_template('nutrition/water_history.html', logs=logs, chart_data=chart_data)

@nutrition_bp.route('/barcode-scan', methods=['GET'])
@require_tier(['Free', 'Home', 'Family', 'Pro', 'Student'])
def barcode_scan():
    return render_template('nutrition/barcode_scan.html')

@nutrition_bp.route('/barcode-lookup', methods=['POST'])
@require_tier(['Free', 'Home', 'Family', 'Pro', 'Student'])
def barcode_lookup():
    barcode = request.form['barcode']
    # Open Food Facts API lookup
    url = f'https://world.openfoodfacts.org/api/v0/product/{barcode}.json'
    resp = requests.get(url)
    food_data = None
    if resp.status_code == 200:
        result = resp.json()
        if result.get('status') == 1:
            product = result['product']
            food_data = {
                'name': product.get('product_name', ''),
                'brand': product.get('brands', ''),
                'barcode': barcode,
                'calories': product.get('nutriments', {}).get('energy-kcal_100g', 0),
                'protein': product.get('nutriments', {}).get('proteins_100g', 0),
                'carbs': product.get('nutriments', {}).get('carbohydrates_100g', 0),
                'fat': product.get('nutriments', {}).get('fat_100g', 0),
                'serving_size': product.get('serving_size', '')
            }
    return render_template('nutrition/barcode_scan.html', food=food_data)

@nutrition_bp.route('/meal-plan', methods=['GET'])
@require_tier(['Free', 'Home', 'Family', 'Pro', 'Student'])
def meal_plan():
    return render_template('nutrition/meal_plan.html')

@nutrition_bp.route('/custom-meal-plan', methods=['GET', 'POST'])
@require_tier(['Home', 'Family', 'Pro', 'Student'])
def custom_meal_plan():
    from recipe_app.models.nutrition_tracking import CustomMealPlan
    user_id = session.get('_user_id')
    if request.method == 'POST':
        plan_name = request.form['plan_name']
        days = int(request.form['days'])
        plan = CustomMealPlan(user_id=user_id, name=plan_name, days=days)
        db.session.add(plan)
        db.session.commit()
        flash('Custom meal plan created!', 'success')
        return redirect(url_for('nutrition.custom_meal_plan'))
    meal_plans = CustomMealPlan.query.filter_by(user_id=user_id).all()
    return render_template('nutrition/custom_meal_plan.html', meal_plans=meal_plans)

@nutrition_bp.route('/household', methods=['GET'])
@require_tier(['Home', 'Family', 'Pro', 'Student'])
def household():
    from recipe_app.models.nutrition_tracking import HouseholdMember
    user_id = session.get('_user_id')
    members = HouseholdMember.query.filter_by(owner_id=user_id).all()
    return render_template('nutrition/household.html', members=members)

@nutrition_bp.route('/add-household-member', methods=['POST'])
@require_tier(['Home', 'Family', 'Pro', 'Student'])
def add_household_member():
    from recipe_app.models.nutrition_tracking import HouseholdMember
    user_id = session.get('_user_id')
    email = request.form['email']
    member = HouseholdMember(owner_id=user_id, email=email)
    db.session.add(member)
    db.session.commit()
    return redirect(url_for('nutrition.household'))

@nutrition_bp.route('/remove-household-member', methods=['POST'])
@require_tier(['Home', 'Family', 'Pro', 'Student'])
def remove_household_member():
    from recipe_app.models.nutrition_tracking import HouseholdMember
    user_id = session.get('_user_id')
    member_id = int(request.form['member_id'])
    member = HouseholdMember.query.get(member_id)
    if member and member.owner_id == user_id:
        db.session.delete(member)
        db.session.commit()
    return redirect(url_for('nutrition.household'))

@nutrition_bp.route('/family-shopping-list', methods=['GET'])
@require_tier(['Family', 'Pro', 'Student'])
def family_shopping_list():
    from recipe_app.models.nutrition_tracking import ShoppingItem, HouseholdMember
    user_id = session.get('_user_id')
    # Get all household member IDs
    member_ids = [user_id] + [m.id for m in HouseholdMember.query.filter_by(owner_id=user_id).all()]
    items = ShoppingItem.query.filter(ShoppingItem.user_id.in_(member_ids)).all()
    return render_template('nutrition/shopping_list.html', items=items)

@nutrition_bp.route('/family-add-shopping-item', methods=['POST'])
@require_tier(['Family', 'Pro', 'Student'])
def family_add_shopping_item():
    from recipe_app.models.nutrition_tracking import ShoppingItem
    user_id = session.get('_user_id')
    item_name = request.form['item']
    item = ShoppingItem(user_id=user_id, name=item_name)
    db.session.add(item)
    db.session.commit()
    return redirect(url_for('nutrition.family_shopping_list'))

@nutrition_bp.route('/family-delete-shopping-item', methods=['POST'])
@require_tier(['Family', 'Pro', 'Student'])
def family_delete_shopping_item():
    from recipe_app.models.nutrition_tracking import ShoppingItem
    user_id = session.get('_user_id')
    item_id = int(request.form['item_id'])
    item = ShoppingItem.query.get(item_id)
    if item:
        db.session.delete(item)
        db.session.commit()
    return redirect(url_for('nutrition.family_shopping_list'))

@nutrition_bp.route('/group-log-meal', methods=['GET', 'POST'])
@require_tier(['Family', 'Pro', 'Student'])
def group_log_meal():
    from recipe_app.models.nutrition_tracking import Food, Meal, HouseholdMember
    from datetime import date
    user_id = session.get('_user_id')
    members = [{'id': user_id, 'email': 'You'}] + [{'id': m.id, 'email': m.email} for m in HouseholdMember.query.filter_by(owner_id=user_id).all()]
    if request.method == 'POST':
        member_id = int(request.form['member_id'])
        meal_type = request.form['meal_type']
        meal_date = request.form['meal_date']
        food_ids = request.form.getlist('food_ids')
        foods = Food.query.filter(Food.id.in_(food_ids)).all()
        meal = Meal(
            user_id=member_id,
            meal_type=meal_type,
            meal_date=date.fromisoformat(meal_date),
            foods=foods,
            total_calories=sum(f.calories for f in foods),
            total_protein=sum(f.protein for f in foods),
            total_carbs=sum(f.carbs for f in foods),
            total_fat=sum(f.fat for f in foods)
        )
        db.session.add(meal)
        db.session.commit()
        flash('Meal logged for family member!', 'success')
        return redirect(url_for('nutrition.group_log_meal'))
    foods = Food.query.all()
    today = date.today().isoformat()
    return render_template('nutrition/log_meal.html', foods=foods, today=today, members=members)

@nutrition_bp.route('/family-progress-chart', methods=['GET'])
@require_tier(['Family', 'Pro', 'Student'])
def family_progress_chart():
    from recipe_app.models.nutrition_tracking import NutritionLog, HouseholdMember
    user_id = session.get('_user_id')
    member_ids = [user_id] + [m.id for m in HouseholdMember.query.filter_by(owner_id=user_id).all()]
    logs = NutritionLog.query.filter(NutritionLog.user_id.in_(member_ids)).order_by(NutritionLog.log_date.asc()).all()
    chart_data = {
        'dates': [log.log_date.isoformat() for log in logs],
        'calories': [log.daily_calories or 0 for log in logs],
        'protein': [log.daily_protein or 0 for log in logs],
        'carbs': [log.daily_carbs or 0 for log in logs],
        'fat': [log.daily_fat or 0 for log in logs]
    }
    return render_template('nutrition/progress_chart.html', chart_data=chart_data)

@nutrition_bp.route('/family-meal-plan', methods=['GET', 'POST'])
@require_tier(['Family', 'Pro', 'Student'])
def family_meal_plan():
    from recipe_app.models.nutrition_tracking import FamilyMealPlan, HouseholdMember
    user_id = session.get('_user_id')
    member_ids = [user_id] + [m.id for m in HouseholdMember.query.filter_by(owner_id=user_id).all()]
    if request.method == 'POST':
        plan_name = request.form['plan_name']
        days = int(request.form['days'])
        plan = FamilyMealPlan(owner_id=user_id, name=plan_name, days=days)
        db.session.add(plan)
        db.session.commit()
        flash('Family meal plan created!', 'success')
        return redirect(url_for('nutrition.family_meal_plan'))
    meal_plans = FamilyMealPlan.query.filter(FamilyMealPlan.owner_id.in_(member_ids)).all()
    return render_template('nutrition/custom_meal_plan.html', meal_plans=meal_plans)

@nutrition_bp.route('/family-notification', methods=['POST'])
@require_tier(['Family', 'Pro', 'Student'])
def family_notification():
    from recipe_app.models.nutrition_tracking import HouseholdMember
    user_id = session.get('_user_id')
    message = request.form['message']
    # This is a stub: In production, integrate with email/SMS/push
    members = HouseholdMember.query.filter_by(owner_id=user_id).all()
    for member in members:
        # send_notification(member.email, message)  # Implement actual sending
        pass
    flash('Notification sent to household members!', 'success')
    return redirect(url_for('nutrition.household'))

@nutrition_bp.route('/pro-analytics', methods=['GET'])
@require_tier(['Pro', 'Student'])
def pro_analytics():
    from recipe_app.models.nutrition_tracking import NutritionLog
    user_id = session.get('_user_id')
    # Example: Calculate weekly/monthly averages
    logs = NutritionLog.query.filter_by(user_id=user_id).order_by(NutritionLog.log_date.desc()).limit(90).all()[::-1]
    weekly_avg = {
        'calories': round(sum(l.daily_calories or 0 for l in logs[-7:]) / 7, 2) if len(logs) >= 7 else None,
        'protein': round(sum(l.daily_protein or 0 for l in logs[-7:]) / 7, 2) if len(logs) >= 7 else None,
        'carbs': round(sum(l.daily_carbs or 0 for l in logs[-7:]) / 7, 2) if len(logs) >= 7 else None,
        'fat': round(sum(l.daily_fat or 0 for l in logs[-7:]) / 7, 2) if len(logs) >= 7 else None
    }
    monthly_avg = {
        'calories': round(sum(l.daily_calories or 0 for l in logs[-30:]) / 30, 2) if len(logs) >= 30 else None,
        'protein': round(sum(l.daily_protein or 0 for l in logs[-30:]) / 30, 2) if len(logs) >= 30 else None,
        'carbs': round(sum(l.daily_carbs or 0 for l in logs[-30:]) / 30, 2) if len(logs) >= 30 else None,
        'fat': round(sum(l.daily_fat or 0 for l in logs[-30:]) / 30, 2) if len(logs) >= 30 else None
    }
    return render_template('nutrition/pro_analytics.html', weekly_avg=weekly_avg, monthly_avg=monthly_avg)

@nutrition_bp.route('/pro-export', methods=['GET'])
@require_tier(['Pro', 'Student'])
def pro_export():
    from recipe_app.models.nutrition_tracking import NutritionLog, Meal, Food
    user_id = session.get('_user_id')
    logs = NutritionLog.query.filter_by(user_id=user_id).order_by(NutritionLog.log_date.asc()).all()
    # Export with detailed meal/food info
    import csv
    from io import StringIO
    si = StringIO()
    writer = csv.writer(si)
    writer.writerow(['Date', 'Calories', 'Protein', 'Carbs', 'Fat', 'Meals'])
    for log in logs:
        meal_details = []
        for meal in log.meals:
            foods = ', '.join([f.name for f in meal.foods])
            meal_details.append(f"{meal.meal_type}: {foods}")
        writer.writerow([
            log.log_date.isoformat(),
            log.daily_calories or 0,
            log.daily_protein or 0,
            log.daily_carbs or 0,
            log.daily_fat or 0,
            '; '.join(meal_details)
        ])
    output = si.getvalue()
    return output, 200, {'Content-Type': 'text/csv', 'Content-Disposition': 'attachment; filename=pro_nutrition_logs.csv'}

@nutrition_bp.route('/campus-group', methods=['GET', 'POST'])
@require_tier(['Student'])
def campus_group():
    from recipe_app.models.nutrition_tracking import CampusGroup
    user_id = session.get('_user_id')
    if request.method == 'POST':
        group_name = request.form['group_name']
        group = CampusGroup(owner_id=user_id, name=group_name)
        db.session.add(group)
        db.session.commit()
        flash('Campus group created!', 'success')
        return redirect(url_for('nutrition.campus_group'))
    groups = CampusGroup.query.filter_by(owner_id=user_id).all()
    return render_template('nutrition/campus_group.html', groups=groups)

@nutrition_bp.route('/study-meal-plan', methods=['GET', 'POST'])
@require_tier(['Student'])
def study_meal_plan():
    from recipe_app.models.nutrition_tracking import StudyMealPlan
    user_id = session.get('_user_id')
    if request.method == 'POST':
        plan_name = request.form['plan_name']
        days = int(request.form['days'])
        plan = StudyMealPlan(user_id=user_id, name=plan_name, days=days)
        db.session.add(plan)
        db.session.commit()
        flash('Study meal plan created!', 'success')
        return redirect(url_for('nutrition.study_meal_plan'))
    meal_plans = StudyMealPlan.query.filter_by(user_id=user_id).all()
    return render_template('nutrition/custom_meal_plan.html', meal_plans=meal_plans)

# Smart Shopping List Routes (Home+ tier)
@nutrition_bp.route('/smart-shopping-list', methods=['GET'])
@require_tier(['Home', 'Family', 'Pro', 'Student'])
def smart_shopping_list():
    """Smart shopping list interface"""
    # TODO: Implement with proper shopping list models
    return render_template('nutrition/smart_shopping_list.html', 
                         grouped_items={}, 
                         message="Smart shopping list feature coming soon!")

@nutrition_bp.route('/generate-smart-list', methods=['POST'])
@require_tier(['Home', 'Family', 'Pro', 'Student'])
def generate_smart_list():
    from recipe_app.models.nutrition_tracking import SmartShoppingItem, Meal
    from datetime import date, timedelta
    user_id = session.get('_user_id')
    
    # Get recent meals (last 7 days)
    week_ago = date.today() - timedelta(days=7)
    recent_meals = Meal.query.filter(
        Meal.user_id == user_id,
        Meal.meal_date >= week_ago
    ).all()
    
    # Extract ingredients from foods in recent meals
    ingredients = set()
    for meal in recent_meals:
        for food in meal.foods:
            # Simple ingredient extraction (in production, use NLP/AI)
            ingredients.add(food.name.lower())
    
    # Add to smart shopping list with auto-categorization
    for ingredient in ingredients:
        existing = SmartShoppingItem.query.filter_by(
            user_id=user_id, 
            name=ingredient
        ).first()
        if not existing:
            aisle = categorize_ingredient(ingredient)
            item = SmartShoppingItem(
                user_id=user_id,
                name=ingredient,
                aisle=aisle
            )
            db.session.add(item)
    
    db.session.commit()
    flash('Smart shopping list generated from recent meals!', 'success')
    return redirect(url_for('nutrition.smart_shopping_list'))

@nutrition_bp.route('/add-smart-item', methods=['POST'])
@require_tier(['Home', 'Family', 'Pro', 'Student'])
def add_smart_item():
    from recipe_app.models.nutrition_tracking import SmartShoppingItem
    user_id = session.get('_user_id')
    item_name = request.form['item']
    aisle = request.form['aisle']
    item = SmartShoppingItem(user_id=user_id, name=item_name, aisle=aisle)
    db.session.add(item)
    db.session.commit()
    return redirect(url_for('nutrition.smart_shopping_list'))

@nutrition_bp.route('/delete-smart-item', methods=['POST'])
@require_tier(['Home', 'Family', 'Pro', 'Student'])
def delete_smart_item():
    from recipe_app.models.nutrition_tracking import SmartShoppingItem
    user_id = session.get('_user_id')
    item_id = int(request.form['item_id'])
    item = SmartShoppingItem.query.get(item_id)
    if item and item.user_id == user_id:
        db.session.delete(item)
        db.session.commit()
    return redirect(url_for('nutrition.smart_shopping_list'))

def categorize_ingredient(ingredient):
    """Simple ingredient categorization - in production use ML/AI"""
    produce = ['apple', 'banana', 'carrot', 'lettuce', 'tomato', 'onion', 'potato']
    dairy = ['milk', 'cheese', 'butter', 'yogurt', 'cream']
    meat = ['chicken', 'beef', 'pork', 'fish', 'salmon', 'turkey']
    pantry = ['rice', 'pasta', 'flour', 'sugar', 'salt', 'oil', 'bread']
    
    ingredient = ingredient.lower()
    if any(item in ingredient for item in produce):
        return 'Produce'
    elif any(item in ingredient for item in dairy):
        return 'Dairy'
    elif any(item in ingredient for item in meat):
        return 'Meat & Seafood'
    elif any(item in ingredient for item in pantry):
        return 'Pantry'
    else:
        return 'Other'

# Recipe Nutritional Analysis Routes (Home+ tier)
@nutrition_bp.route('/recipe-analysis', methods=['GET'])
@require_tier(['Home', 'Family', 'Pro', 'Student'])
def recipe_analysis():
    from recipe_app.models.nutrition_tracking import Recipe, RecipeAnalysis
    user_id = session.get('_user_id')
    
    # Get saved recipes for dropdown
    saved_recipes = Recipe.query.filter_by(user_id=user_id).all()
    
    # Get recent analyses
    recent_analyses = RecipeAnalysis.query.filter_by(user_id=user_id).order_by(RecipeAnalysis.created_at.desc()).limit(5).all()
    
    return render_template('nutrition/recipe_analysis.html', 
                         saved_recipes=saved_recipes,
                         recent_analyses=recent_analyses)

@nutrition_bp.route('/analyze-recipe', methods=['POST'])
@require_tier(['Home', 'Family', 'Pro', 'Student'])
def analyze_recipe():
    from recipe_app.models.nutrition_tracking import Recipe, RecipeAnalysis
    import json
    user_id = session.get('_user_id')
    
    recipe_text = request.form['recipe_text']
    servings = int(request.form['servings'])
    
    # Analyze nutrition (stub - in production use USDA API + AI)
    analysis_data = analyze_recipe_nutrition_stub(recipe_text, servings)
    
    # Get saved recipes and recent analyses
    saved_recipes = Recipe.query.filter_by(user_id=user_id).all()
    recent_analyses = RecipeAnalysis.query.filter_by(user_id=user_id).order_by(RecipeAnalysis.created_at.desc()).limit(5).all()
    
    return render_template('nutrition/recipe_analysis.html', 
                         analysis=analysis_data,
                         analysis_json=json.dumps(analysis_data),
                         recipe_text=recipe_text,
                         servings=servings,
                         saved_recipes=saved_recipes,
                         recent_analyses=recent_analyses)

@nutrition_bp.route('/analyze-saved-recipe', methods=['POST'])
@require_tier(['Home', 'Family', 'Pro', 'Student'])
def analyze_saved_recipe():
    from recipe_app.models.nutrition_tracking import Recipe, RecipeAnalysis
    import json
    user_id = session.get('_user_id')
    
    recipe_id = int(request.form['recipe_id'])
    recipe = Recipe.query.get(recipe_id)
    
    if not recipe or recipe.user_id != user_id:
        flash('Recipe not found', 'error')
        return redirect(url_for('nutrition.recipe_analysis'))
    
    # Analyze saved recipe
    recipe_text = f"{recipe.ingredients}\n{recipe.instructions}"
    analysis_data = analyze_recipe_nutrition_stub(recipe_text, recipe.servings)
    analysis_data['recipe_name'] = recipe.name
    
    saved_recipes = Recipe.query.filter_by(user_id=user_id).all()
    recent_analyses = RecipeAnalysis.query.filter_by(user_id=user_id).order_by(RecipeAnalysis.created_at.desc()).limit(5).all()
    
    return render_template('nutrition/recipe_analysis.html', 
                         analysis=analysis_data,
                         analysis_json=json.dumps(analysis_data),
                         recipe_text=recipe_text,
                         servings=recipe.servings,
                         saved_recipes=saved_recipes,
                         recent_analyses=recent_analyses)

@nutrition_bp.route('/save-recipe-analysis', methods=['POST'])
@require_tier(['Home', 'Family', 'Pro', 'Student'])
def save_recipe_analysis():
    from recipe_app.models.nutrition_tracking import RecipeAnalysis
    import json
    from datetime import datetime
    user_id = session.get('_user_id')
    
    analysis_data = json.loads(request.form['analysis_data'])
    
    # Save analysis to database
    analysis = RecipeAnalysis(
        user_id=user_id,
        recipe_name=analysis_data.get('recipe_name', 'Custom Recipe'),
        servings=analysis_data['servings'],
        calories_per_serving=analysis_data['per_serving']['calories'],
        protein_per_serving=analysis_data['per_serving']['protein'],
        carbs_per_serving=analysis_data['per_serving']['carbs'],
        fat_per_serving=analysis_data['per_serving']['fat'],
        health_score=analysis_data['health_score'],
        analysis_json=json.dumps(analysis_data),
        created_at=datetime.utcnow()
    )
    db.session.add(analysis)
    db.session.commit()
    
    flash('Recipe analysis saved!', 'success')
    return redirect(url_for('nutrition.recipe_analysis'))

@nutrition_bp.route('/load-analysis', methods=['POST'])
@require_tier(['Home', 'Family', 'Pro', 'Student'])
def load_analysis():
    from recipe_app.models.nutrition_tracking import RecipeAnalysis, Recipe
    import json
    user_id = session.get('_user_id')
    
    analysis_id = int(request.form['analysis_id'])
    saved_analysis = RecipeAnalysis.query.get(analysis_id)
    
    if not saved_analysis or saved_analysis.user_id != user_id:
        flash('Analysis not found', 'error')
        return redirect(url_for('nutrition.recipe_analysis'))
    
    analysis_data = json.loads(saved_analysis.analysis_json)
    saved_recipes = Recipe.query.filter_by(user_id=user_id).all()
    recent_analyses = RecipeAnalysis.query.filter_by(user_id=user_id).order_by(RecipeAnalysis.created_at.desc()).limit(5).all()
    
    return render_template('nutrition/recipe_analysis.html', 
                         analysis=analysis_data,
                         analysis_json=saved_analysis.analysis_json,
                         saved_recipes=saved_recipes,
                         recent_analyses=recent_analyses)

@nutrition_bp.route('/delete-analysis', methods=['POST'])
@require_tier(['Home', 'Family', 'Pro', 'Student'])
def delete_analysis():
    from recipe_app.models.nutrition_tracking import RecipeAnalysis
    user_id = session.get('_user_id')
    
    analysis_id = int(request.form['analysis_id'])
    analysis = RecipeAnalysis.query.get(analysis_id)
    
    if analysis and analysis.user_id == user_id:
        db.session.delete(analysis)
        db.session.commit()
        flash('Analysis deleted!', 'success')
    
    return redirect(url_for('nutrition.recipe_analysis'))

def analyze_recipe_nutrition_stub(recipe_text, servings):
    """
    Recipe nutrition analysis stub - in production, integrate with USDA FoodData API + AI
    Returns detailed nutritional analysis including macros, micros, and health insights
    """
    import re
    import random
    
    # Simple ingredient parsing (in production use NLP/AI)
    lines = recipe_text.strip().split('\n')
    ingredients = []
    
    for line in lines:
        line = line.strip()
        if line and not line.startswith('#'):
            # Extract quantity and ingredient name (simplified)
            match = re.match(r'(\d+(?:\.\d+)?)\s*(\w+)?\s*(.+)', line)
            if match:
                quantity, unit, ingredient = match.groups()
                ingredients.append({
                    'quantity': float(quantity),
                    'unit': unit or 'item',
                    'name': ingredient.strip()
                })
            else:
                ingredients.append({'quantity': 1, 'unit': 'item', 'name': line})
    
    # Estimate nutrition based on common ingredients (simplified)
    total_calories = 0
    total_protein = 0
    total_carbs = 0
    total_fat = 0
    total_fiber = 0
    total_sugar = 0
    
    # Basic nutrition database (in production use comprehensive USDA data)
    nutrition_db = {
        'flour': {'calories': 364, 'protein': 10, 'carbs': 76, 'fat': 1, 'fiber': 3, 'sugar': 1},
        'sugar': {'calories': 387, 'protein': 0, 'carbs': 100, 'fat': 0, 'fiber': 0, 'sugar': 100},
        'butter': {'calories': 717, 'protein': 1, 'carbs': 1, 'fat': 81, 'fiber': 0, 'sugar': 1},
        'egg': {'calories': 155, 'protein': 13, 'carbs': 1, 'fat': 11, 'fiber': 0, 'sugar': 1},
        'milk': {'calories': 42, 'protein': 3, 'carbs': 5, 'fat': 1, 'fiber': 0, 'sugar': 5},
        'chicken': {'calories': 239, 'protein': 27, 'carbs': 0, 'fat': 14, 'fiber': 0, 'sugar': 0},
        'rice': {'calories': 130, 'protein': 3, 'carbs': 28, 'fat': 0, 'fiber': 0, 'sugar': 0},
        'olive oil': {'calories': 884, 'protein': 0, 'carbs': 0, 'fat': 100, 'fiber': 0, 'sugar': 0}
    }
    
    for ingredient in ingredients:
        name = ingredient['name'].lower()
        quantity = ingredient['quantity']
        
        # Find matching nutrition data (simplified matching)
        nutrition = None
        for food, data in nutrition_db.items():
            if food in name:
                nutrition = data
                break
        
        if not nutrition:
            # Default estimation for unknown ingredients
            nutrition = {'calories': 100, 'protein': 2, 'carbs': 15, 'fat': 3, 'fiber': 2, 'sugar': 5}
        
        # Scale by quantity (assuming per 100g for most items)
        scale = quantity / 100 if ingredient['unit'] in ['g', 'grams'] else quantity / 4  # Rough estimation
        total_calories += nutrition['calories'] * scale
        total_protein += nutrition['protein'] * scale
        total_carbs += nutrition['carbs'] * scale
        total_fat += nutrition['fat'] * scale
        total_fiber += nutrition['fiber'] * scale
        total_sugar += nutrition['sugar'] * scale
    
    # Calculate per serving
    per_serving = {
        'calories': round(total_calories / servings),
        'protein': round(total_protein / servings, 1),
        'carbs': round(total_carbs / servings, 1),
        'fat': round(total_fat / servings, 1),
        'fiber': round(total_fiber / servings, 1),
        'sugar': round(total_sugar / servings, 1)
    }
    
    # Estimate micronutrients (simplified)
    micronutrients = {
        'Vitamin C': {'amount': random.randint(5, 25), 'unit': 'mg', 'daily_value': random.randint(10, 30)},
        'Iron': {'amount': round(random.uniform(1, 5), 1), 'unit': 'mg', 'daily_value': random.randint(15, 40)},
        'Calcium': {'amount': random.randint(50, 200), 'unit': 'mg', 'daily_value': random.randint(5, 25)},
        'Potassium': {'amount': random.randint(200, 600), 'unit': 'mg', 'daily_value': random.randint(10, 30)},
        'Vitamin A': {'amount': random.randint(100, 500), 'unit': 'IU', 'daily_value': random.randint(5, 25)},
        'Folate': {'amount': random.randint(20, 100), 'unit': 'mcg', 'daily_value': random.randint(10, 30)}
    }
    
    # Calculate health score (simplified algorithm)
    health_score = 5  # Start at middle
    if per_serving['fiber'] > 5:
        health_score += 1
    if per_serving['sugar'] < 10:
        health_score += 1
    if per_serving['protein'] > 15:
        health_score += 1
    if per_serving['calories'] < 400:
        health_score += 1
    if per_serving['fat'] < 15:
        health_score += 0.5
    
    health_score = min(10, max(1, round(health_score)))
    
    # Generate health feedback and recommendations
    health_feedback = "This recipe provides a balanced nutritional profile."
    recommendations = []
    
    if per_serving['fiber'] < 3:
        recommendations.append("Consider adding more vegetables or whole grains to increase fiber content")
    if per_serving['sugar'] > 15:
        recommendations.append("Try reducing added sugars to improve the health profile")
    if per_serving['protein'] < 10:
        recommendations.append("Consider adding protein sources like lean meat, beans, or nuts")
    
    return {
        'recipe_name': None,
        'servings': servings,
        'per_serving': per_serving,
        'total': {
            'calories': round(total_calories),
            'protein': round(total_protein, 1),
            'carbs': round(total_carbs, 1),
            'fat': round(total_fat, 1),
            'fiber': round(total_fiber, 1),
            'sugar': round(total_sugar, 1)
        },
        'micronutrients': micronutrients,
        'health_score': health_score,
        'health_feedback': health_feedback,
        'recommendations': recommendations
    }

# Enhanced Progress Charts Routes (Home+ tier)
@nutrition_bp.route('/enhanced-progress', methods=['GET'])
@require_tier(['Home', 'Family', 'Pro', 'Student'])
def enhanced_progress():
    from recipe_app.models.nutrition_tracking import NutritionLog, WeightLog, StepLog, WaterLog
    from datetime import date, timedelta
    import json
    user_id = session.get('_user_id')
    
    # Get parameters
    days = int(request.args.get('days', 30))
    primary_metric = request.args.get('primary_metric', 'calories')
    
    # Calculate date range
    end_date = date.today()
    start_date = end_date - timedelta(days=days-1)
    
    # Generate comprehensive progress data
    progress_data = generate_progress_data(user_id, start_date, end_date, primary_metric)
    
    return render_template('nutrition/enhanced_progress.html',
                         days=days,
                         primary_metric=primary_metric,
                         summary_metrics=progress_data['summary_metrics'],
                         primary_insights=progress_data['primary_insights'],
                         weekly_patterns=progress_data['weekly_patterns'],
                         goals=progress_data['goals'],
                         chart_data=progress_data['chart_data'])

@nutrition_bp.route('/export-progress-pdf', methods=['POST'])
@require_tier(['Home', 'Family', 'Pro', 'Student'])
def export_progress_pdf():
    # In production, generate actual PDF using ReportLab or WeasyPrint
    flash('PDF export feature will be available soon!', 'info')
    return redirect(url_for('nutrition.enhanced_progress'))

@nutrition_bp.route('/export-progress-csv', methods=['POST'])
@require_tier(['Home', 'Family', 'Pro', 'Student'])
def export_progress_csv():
    from recipe_app.models.nutrition_tracking import NutritionLog, WeightLog, StepLog, WaterLog
    from datetime import date, timedelta
    import csv
    from io import StringIO
    from flask import Response
    user_id = session.get('_user_id')
    
    days = int(request.form.get('days', 30))
    end_date = date.today()
    start_date = end_date - timedelta(days=days-1)
    
    # Generate CSV data
    output = StringIO()
    writer = csv.writer(output)
    
    # Header
    writer.writerow(['Date', 'Calories', 'Protein', 'Carbs', 'Fat', 'Weight', 'Steps', 'Water'])
    
    # Get data for each day
    for i in range(days):
        current_date = start_date + timedelta(days=i)
        
        # Get nutrition data for the day
        nutrition_logs = NutritionLog.query.filter(
            NutritionLog.user_id == user_id,
            NutritionLog.log_date == current_date
        ).all()
        
        daily_calories = sum(log.calories for log in nutrition_logs)
        daily_protein = sum(log.protein for log in nutrition_logs)
        daily_carbs = sum(log.carbs for log in nutrition_logs)
        daily_fat = sum(log.fat for log in nutrition_logs)
        
        # Get weight
        weight_log = WeightLog.query.filter(
            WeightLog.user_id == user_id,
            WeightLog.log_date == current_date
        ).first()
        daily_weight = weight_log.weight if weight_log else ''
        
        # Get steps
        step_log = StepLog.query.filter(
            StepLog.user_id == user_id,
            StepLog.log_date == current_date
        ).first()
        daily_steps = step_log.steps if step_log else ''
        
        # Get water
        water_log = WaterLog.query.filter(
            WaterLog.user_id == user_id,
            WaterLog.log_date == current_date
        ).first()
        daily_water = water_log.water_ml if water_log else ''
        
        writer.writerow([
            current_date.strftime('%Y-%m-%d'),
            daily_calories,
            daily_protein,
            daily_carbs,
            daily_fat,
            daily_weight,
            daily_steps,
            daily_water
        ])
    
    output.seek(0)
    return Response(
        output.getvalue(),
        mimetype='text/csv',
        headers={'Content-Disposition': f'attachment; filename=progress_{days}days.csv'}
    )

@nutrition_bp.route('/share-progress', methods=['POST'])
@require_tier(['Home', 'Family', 'Pro', 'Student'])
def share_progress():
    # In production, generate shareable link or social media post
    flash('Progress sharing feature coming soon!', 'info')
    return redirect(url_for('nutrition.enhanced_progress'))

def generate_progress_data(user_id, start_date, end_date, primary_metric):
    """Generate comprehensive progress data for enhanced charts"""
    from recipe_app.models.nutrition_tracking import NutritionLog, WeightLog, StepLog, WaterLog
    from datetime import timedelta
    import random
    
    days_count = (end_date - start_date).days + 1
    
    # Initialize data structures
    chart_data = {
        'primary': {'labels': [], 'data': []},
        'nutrition': {'labels': [], 'calories': [], 'protein': []},
        'activity': {'labels': [], 'steps': [], 'water': []},
        'weekly': [0] * 7  # Monday to Sunday averages
    }
    
    daily_values = {
        'calories': [],
        'protein': [],
        'weight': [],
        'steps': [],
        'water': []
    }
    
    weekly_counts = [0] * 7
    
    # Collect data for each day
    for i in range(days_count):
        current_date = start_date + timedelta(days=i)
        day_of_week = current_date.weekday()  # 0 = Monday
        
        # Get nutrition data
        nutrition_logs = NutritionLog.query.filter(
            NutritionLog.user_id == user_id,
            NutritionLog.log_date == current_date
        ).all()
        
        daily_calories = sum(log.calories for log in nutrition_logs)
        daily_protein = sum(log.protein for log in nutrition_logs)
        
        # Get weight
        weight_log = WeightLog.query.filter(
            WeightLog.user_id == user_id,
            WeightLog.log_date == current_date
        ).first()
        daily_weight = weight_log.weight if weight_log else None
        
        # Get steps
        step_log = StepLog.query.filter(
            StepLog.user_id == user_id,
            StepLog.log_date == current_date
        ).first()
        daily_steps = step_log.steps if step_log else 0
        
        # Get water
        water_log = WaterLog.query.filter(
            WaterLog.user_id == user_id,
            WaterLog.log_date == current_date
        ).first()
        daily_water = water_log.water_ml if water_log else 0
        
        # Store daily values
        daily_values['calories'].append(daily_calories)
        daily_values['protein'].append(daily_protein)
        daily_values['weight'].append(daily_weight)
        daily_values['steps'].append(daily_steps)
        daily_values['water'].append(daily_water)
        
        # Add to chart data
        chart_data['primary']['labels'].append(current_date.strftime('%m/%d'))
        chart_data['nutrition']['labels'].append(current_date.strftime('%m/%d'))
        chart_data['activity']['labels'].append(current_date.strftime('%m/%d'))
        
        chart_data['nutrition']['calories'].append(daily_calories)
        chart_data['nutrition']['protein'].append(daily_protein)
        chart_data['activity']['steps'].append(daily_steps)
        chart_data['activity']['water'].append(daily_water)
        
        # Add primary metric data
        if primary_metric == 'calories':
            chart_data['primary']['data'].append(daily_calories)
        elif primary_metric == 'weight':
            chart_data['primary']['data'].append(daily_weight or 0)
        elif primary_metric == 'steps':
            chart_data['primary']['data'].append(daily_steps)
        elif primary_metric == 'water':
            chart_data['primary']['data'].append(daily_water)
        elif primary_metric == 'protein':
            chart_data['primary']['data'].append(daily_protein)
        
        # Weekly patterns
        if primary_metric == 'calories':
            chart_data['weekly'][day_of_week] += daily_calories
            weekly_counts[day_of_week] += 1
        elif primary_metric == 'steps':
            chart_data['weekly'][day_of_week] += daily_steps
            weekly_counts[day_of_week] += 1
        elif primary_metric == 'water':
            chart_data['weekly'][day_of_week] += daily_water
            weekly_counts[day_of_week] += 1
    
    # Calculate weekly averages
    for i in range(7):
        if weekly_counts[i] > 0:
            chart_data['weekly'][i] = round(chart_data['weekly'][i] / weekly_counts[i])
    
    # Generate summary metrics
    summary_metrics = generate_summary_metrics(daily_values, primary_metric)
    
    # Generate insights
    primary_insights = generate_insights(daily_values, primary_metric)
    
    # Generate weekly patterns
    weekly_patterns = generate_weekly_patterns(chart_data['weekly'], primary_metric)
    
    # Generate goals
    goals = generate_goals(daily_values)
    
    return {
        'summary_metrics': summary_metrics,
        'primary_insights': primary_insights,
        'weekly_patterns': weekly_patterns,
        'goals': goals,
        'chart_data': chart_data
    }

def generate_summary_metrics(daily_values, primary_metric):
    """Generate summary metric cards"""
    import statistics
    
    metrics = []
    
    # Calories
    if daily_values['calories']:
        current_avg = round(statistics.mean(daily_values['calories'][-7:]))  # Last 7 days
        previous_avg = round(statistics.mean(daily_values['calories'][-14:-7])) if len(daily_values['calories']) >= 14 else current_avg
        change = current_avg - previous_avg
        
        metrics.append({
            'label': 'Avg Daily Calories',
            'current': f"{current_avg} kcal",
            'change': f"{change:+d} vs last week",
            'trend': 1 if change > 0 else -1 if change < 0 else 0,
            'icon': '🔥',
            'color': '#FF6384'
        })
    
    # Weight
    weights = [w for w in daily_values['weight'] if w is not None]
    if weights:
        current = weights[-1]
        previous = weights[0] if len(weights) > 1 else current
        change = round(current - previous, 1)
        
        metrics.append({
            'label': 'Current Weight',
            'current': f"{current} kg",
            'change': f"{change:+.1f} kg total",
            'trend': 1 if change > 0 else -1 if change < 0 else 0,
            'icon': '⚖️',
            'color': '#36A2EB'
        })
    
    # Steps
    if daily_values['steps']:
        current_avg = round(statistics.mean([s for s in daily_values['steps'][-7:] if s > 0]))
        previous_avg = round(statistics.mean([s for s in daily_values['steps'][-14:-7] if s > 0])) if len(daily_values['steps']) >= 14 else current_avg
        change = current_avg - previous_avg
        
        metrics.append({
            'label': 'Avg Daily Steps',
            'current': f"{current_avg:,}",
            'change': f"{change:+,d} vs last week",
            'trend': 1 if change > 0 else -1 if change < 0 else 0,
            'icon': '👟',
            'color': '#4BC0C0'
        })
    
    return metrics

def generate_insights(daily_values, primary_metric):
    """Generate insights for the primary metric"""
    import statistics
    
    insights = []
    
    if primary_metric == 'calories':
        if daily_values['calories']:
            avg_calories = round(statistics.mean(daily_values['calories']))
            if avg_calories > 2200:
                insights.append("Your calorie intake is above average - consider portion control")
            elif avg_calories < 1500:
                insights.append("Your calorie intake seems low - ensure you're eating enough")
            else:
                insights.append("Your calorie intake is well-balanced")
                
            consistency = statistics.stdev(daily_values['calories']) if len(daily_values['calories']) > 1 else 0
            if consistency < 200:
                insights.append("Great consistency in your daily calorie intake!")
            else:
                insights.append("Try to maintain more consistent daily calorie intake")
    
    elif primary_metric == 'weight':
        weights = [w for w in daily_values['weight'] if w is not None]
        if len(weights) > 1:
            trend = weights[-1] - weights[0]
            if abs(trend) < 0.5:
                insights.append("Your weight has been stable - great maintenance!")
            elif trend > 0:
                insights.append(f"You've gained {trend:.1f}kg - monitor your progress")
            else:
                insights.append(f"You've lost {abs(trend):.1f}kg - excellent progress!")
    
    elif primary_metric == 'steps':
        steps = [s for s in daily_values['steps'] if s > 0]
        if steps:
            avg_steps = round(statistics.mean(steps))
            if avg_steps >= 10000:
                insights.append("Excellent! You're consistently hitting 10,000+ steps")
            elif avg_steps >= 7500:
                insights.append("Good activity level - try to reach 10,000 daily steps")
            else:
                insights.append("Consider increasing daily activity to reach 7,500+ steps")
    
    return insights

def generate_weekly_patterns(weekly_data, primary_metric):
    """Generate weekly pattern analysis"""
    patterns = []
    
    days = ['Monday', 'Tuesday', 'Wednesday', 'Thursday', 'Friday', 'Saturday', 'Sunday']
    max_idx = weekly_data.index(max(weekly_data))
    min_idx = weekly_data.index(min(weekly_data))
    
    patterns.append(f"Your highest {primary_metric} day is typically {days[max_idx]}")
    patterns.append(f"Your lowest {primary_metric} day is typically {days[min_idx]}")
    
    weekend_avg = (weekly_data[5] + weekly_data[6]) / 2  # Sat + Sun
    weekday_avg = sum(weekly_data[:5]) / 5  # Mon-Fri
    
    if weekend_avg > weekday_avg * 1.1:
        patterns.append("You tend to have higher values on weekends")
    elif weekend_avg < weekday_avg * 0.9:
        patterns.append("Your weekdays show higher values than weekends")
    else:
        patterns.append("Your weekly pattern is fairly consistent")
    
    return patterns

def generate_goals(daily_values):
    """Generate goal tracking"""
    import statistics
    
    goals = []
    
    # Calorie goal
    if daily_values['calories']:
        avg_calories = round(statistics.mean(daily_values['calories']))
        target_calories = 2000  # Default target
        progress = min(100, (avg_calories / target_calories) * 100)
        
        goals.append({
            'name': 'Daily Calories',
            'current': avg_calories,
            'target': target_calories,
            'progress': round(progress),
            'status': 'On track' if 90 <= progress <= 110 else 'Needs attention',
            'icon': '🎯',
            'color': '#28a745' if 90 <= progress <= 110 else '#ffc107'
        })
    
    # Weight goal (example)
    weights = [w for w in daily_values['weight'] if w is not None]
    if weights:
        current_weight = weights[-1]
        target_weight = current_weight - 2  # Example: lose 2kg
        progress = max(0, min(100, ((current_weight - target_weight) / 2) * 100))
        
        goals.append({
            'name': 'Weight Loss',
            'current': f"{current_weight}kg",
            'target': f"{target_weight}kg",
            'progress': round(progress),
            'status': 'In progress' if progress > 0 else 'Starting',
            'icon': '⚖️',
            'color': '#007bff'
        })
    
    # Steps goal
    steps = [s for s in daily_values['steps'] if s > 0]
    if steps:
        avg_steps = round(statistics.mean(steps))
        target_steps = 10000
        progress = min(100, (avg_steps / target_steps) * 100)
        
        goals.append({
            'name': 'Daily Steps',
            'current': f"{avg_steps:,}",
            'target': f"{target_steps:,}",
            'progress': round(progress),
            'status': 'Excellent' if progress >= 100 else 'Good progress' if progress >= 75 else 'Keep going',
            'icon': '👟',
            'color': '#28a745' if progress >= 100 else '#ffc107' if progress >= 75 else '#dc3545'
        })
    
    return goals

# Weekly Meal Planning Calendar Routes (Home+ tier)
@nutrition_bp.route('/weekly-calendar', methods=['GET'])
@require_tier(['Home', 'Family', 'Pro', 'Student'])
def weekly_calendar():
    from recipe_app.models.nutrition_tracking import WeeklyMealPlan
    from datetime import date, timedelta
    user_id = session.get('_user_id')
    
    # Get week offset (0 = current week, 1 = next week, -1 = last week)
    week_offset = int(request.args.get('week_offset', 0))
    
    # Calculate week start (Monday) and end (Sunday)
    today = date.today()
    days_since_monday = today.weekday()
    week_start = today - timedelta(days=days_since_monday) + timedelta(weeks=week_offset)
    week_end = week_start + timedelta(days=6)
    
    # Get weekly meal plan
    weekly_meals, weekly_summary = get_weekly_meals(user_id, week_start)
    
    return render_template('nutrition/weekly_calendar.html',
                         week_start=week_start,
                         week_end=week_end,
                         week_offset=week_offset,
                         weekly_meals=weekly_meals,
                         weekly_summary=weekly_summary)

@nutrition_bp.route('/add-calendar-meal', methods=['POST'])
@require_tier(['Home', 'Family', 'Pro', 'Student'])
def add_calendar_meal():
    from recipe_app.models.nutrition_tracking import WeeklyMealPlan
    from datetime import date, timedelta
    import json
    user_id = session.get('_user_id')
    
    data = request.json
    week_offset = data['week_offset']
    meal_type = data['meal_type']
    day = data['day']
    meal_name = data['name']
    calories = data['calories']
    
    # Calculate specific date
    today = date.today()
    days_since_monday = today.weekday()
    week_start = today - timedelta(days=days_since_monday) + timedelta(weeks=week_offset)
    meal_date = week_start + timedelta(days=day)
    
    # Check if plan exists for this week
    meal_plan = WeeklyMealPlan.query.filter_by(
        user_id=user_id,
        week_start=week_start
    ).first()
    
    if not meal_plan:
        meal_plan = WeeklyMealPlan(
            user_id=user_id,
            week_start=week_start,
            meal_data=json.dumps({})
        )
        db.session.add(meal_plan)
    
    # Update meal data
    meal_data = json.loads(meal_plan.meal_data) if meal_plan.meal_data else {}
    if meal_type not in meal_data:
        meal_data[meal_type] = {}
    
    meal_data[meal_type][str(day)] = {
        'name': meal_name,
        'calories': calories,
        'date': meal_date.isoformat()
    }
    
    meal_plan.meal_data = json.dumps(meal_data)
    db.session.commit()
    
    return {'success': True}

@nutrition_bp.route('/generate-week-meals', methods=['POST'])
@require_tier(['Home', 'Family', 'Pro', 'Student'])
def generate_week_meals():
    from recipe_app.models.nutrition_tracking import WeeklyMealPlan
    from datetime import date, timedelta
    import json
    import random
    user_id = session.get('_user_id')
    
    data = request.json
    week_offset = data['week_offset']
    
    # Calculate week start
    today = date.today()
    days_since_monday = today.weekday()
    week_start = today - timedelta(days=days_since_monday) + timedelta(weeks=week_offset)
    
    # Generate AI meal plan for the week
    meal_suggestions = {
        'breakfast': ['Oatmeal with Berries', 'Scrambled Eggs', 'Greek Yogurt Parfait', 'Smoothie Bowl', 'Avocado Toast', 'Pancakes', 'French Toast'],
        'lunch': ['Chicken Salad', 'Turkey Sandwich', 'Quinoa Bowl', 'Soup and Salad', 'Wrap', 'Pasta Salad', 'Stir Fry'],
        'dinner': ['Grilled Salmon', 'Chicken Stir Fry', 'Beef Tacos', 'Pasta Primavera', 'Curry Bowl', 'Pizza', 'BBQ Chicken'],
        'snack': ['Mixed Nuts', 'Apple with PB', 'Yogurt', 'Trail Mix', 'Cheese & Crackers', 'Smoothie', 'Fruit Salad']
    }
    
    calorie_ranges = {
        'breakfast': (250, 400),
        'lunch': (350, 550),
        'dinner': (400, 650),
        'snack': (100, 250)
    }
    
    # Generate meals for each day
    meal_data = {}
    for meal_type in ['breakfast', 'lunch', 'dinner', 'snack']:
        meal_data[meal_type] = {}
        available_meals = meal_suggestions[meal_type].copy()
        
        for day in range(7):
            if not available_meals:
                available_meals = meal_suggestions[meal_type].copy()
            
            meal_name = random.choice(available_meals)
            available_meals.remove(meal_name)
            
            min_cal, max_cal = calorie_ranges[meal_type]
            calories = random.randint(min_cal, max_cal)
            
            meal_data[meal_type][str(day)] = {
                'name': meal_name,
                'calories': calories,
                'date': (week_start + timedelta(days=day)).isoformat()
            }
    
    # Save to database
    meal_plan = WeeklyMealPlan.query.filter_by(
        user_id=user_id,
        week_start=week_start
    ).first()
    
    if not meal_plan:
        meal_plan = WeeklyMealPlan(
            user_id=user_id,
            week_start=week_start,
            meal_data=json.dumps(meal_data)
        )
        db.session.add(meal_plan)
    else:
        meal_plan.meal_data = json.dumps(meal_data)
    
    db.session.commit()
    return {'success': True}

@nutrition_bp.route('/clear-week-meals', methods=['POST'])
@require_tier(['Home', 'Family', 'Pro', 'Student'])
def clear_week_meals():
    from recipe_app.models.nutrition_tracking import WeeklyMealPlan
    from datetime import date, timedelta
    user_id = session.get('_user_id')
    
    data = request.json
    week_offset = data['week_offset']
    
    # Calculate week start
    today = date.today()
    days_since_monday = today.weekday()
    week_start = today - timedelta(days=days_since_monday) + timedelta(weeks=week_offset)
    
    # Delete meal plan
    meal_plan = WeeklyMealPlan.query.filter_by(
        user_id=user_id,
        week_start=week_start
    ).first()
    
    if meal_plan:
        db.session.delete(meal_plan)
        db.session.commit()
    
    return {'success': True}

@nutrition_bp.route('/export-week-meals', methods=['GET'])
@require_tier(['Home', 'Family', 'Pro', 'Student'])
def export_week_meals():
    from recipe_app.models.nutrition_tracking import WeeklyMealPlan
    from datetime import date, timedelta
    from flask import Response
    import json
    user_id = session.get('_user_id')
    
    week_offset = int(request.args.get('week_offset', 0))
    
    # Calculate week start
    today = date.today()
    days_since_monday = today.weekday()
    week_start = today - timedelta(days=days_since_monday) + timedelta(weeks=week_offset)
    week_end = week_start + timedelta(days=6)
    
    # Get meal plan
    meal_plan = WeeklyMealPlan.query.filter_by(
        user_id=user_id,
        week_start=week_start
    ).first()
    
    if not meal_plan:
        return Response('No meal plan found for this week', status=404)
    
    # Generate text export
    meal_data = json.loads(meal_plan.meal_data)
    days = ['Monday', 'Tuesday', 'Wednesday', 'Thursday', 'Friday', 'Saturday', 'Sunday']
    
    export_text = f"Weekly Meal Plan: {week_start.strftime('%B %d')} - {week_end.strftime('%B %d, %Y')}\n"
    export_text += "=" * 60 + "\n\n"
    
    for day_idx in range(7):
        export_text += f"{days[day_idx]}:\n"
        for meal_type in ['breakfast', 'lunch', 'dinner', 'snack']:
            meal = meal_data.get(meal_type, {}).get(str(day_idx))
            if meal:
                export_text += f"  {meal_type.title()}: {meal['name']} ({meal['calories']} cal)\n"
        export_text += "\n"
    
    return Response(
        export_text,
        mimetype='text/plain',
        headers={'Content-Disposition': f'attachment; filename=meal_plan_{week_start.strftime("%Y%m%d")}.txt'}
    )

def get_weekly_meals(user_id, week_start):
    """Get weekly meals and calculate summary statistics"""
    from recipe_app.models.nutrition_tracking import WeeklyMealPlan
    import json
    
    meal_plan = WeeklyMealPlan.query.filter_by(
        user_id=user_id,
        week_start=week_start
    ).first()
    
    weekly_meals = {}
    if meal_plan and meal_plan.meal_data:
        weekly_meals = json.loads(meal_plan.meal_data)
    
    # Calculate summary statistics
    total_meals = 0
    total_calories = 0
    meal_names = set()
    
    for meal_type in ['breakfast', 'lunch', 'dinner', 'snack']:
        if meal_type not in weekly_meals:
            weekly_meals[meal_type] = {}
        
        for day in range(7):
            meal = weekly_meals[meal_type].get(str(day))
            if meal:
                total_meals += 1
                total_calories += meal['calories']
                meal_names.add(meal['name'].lower())
    
    avg_calories = round(total_calories / 7) if total_calories > 0 else 0
    variety_score = min(10, len(meal_names))  # Max 10 for high variety
    completion = round((total_meals / 28) * 100)  # 28 = 7 days × 4 meal types
    
    weekly_summary = {
        'total_meals': total_meals,
        'avg_calories': avg_calories,
        'variety_score': variety_score,
        'completion': completion
    }
    
    return weekly_meals, weekly_summary

@nutrition_bp.route('/barcode-scanner')
@require_tier(['home', 'family', 'pro', 'student'])
def barcode_scanner():
    """Barcode scanner interface for Home+ tier users"""
    return render_template('nutrition/barcode_scanner.html')

@nutrition_bp.route('/lookup-barcode', methods=['POST'])
@require_tier(['home', 'family', 'pro', 'student'])
def lookup_barcode():
    """Look up product information by barcode"""
    try:
        data = request.get_json()
        barcode = data.get('barcode', '').strip()
        
        if not barcode or not re.match(r'^[0-9]{8,14}$', barcode):
            return jsonify({
                'success': False,
                'message': 'Invalid barcode format'
            })
        
        # Mock product lookup - in production, integrate with OpenFoodFacts or similar API
        product_info = lookup_product_by_barcode(barcode)
        
        if product_info:
            return jsonify({
                'success': True,
                'product': product_info
            })
        else:
            return jsonify({
                'success': False,
                'message': 'Product not found in database'
            })
            
    except Exception as e:
        return jsonify({
            'success': False,
            'message': f'Error looking up product: {str(e)}'
        })

@nutrition_bp.route('/add-scanned-to-meal', methods=['POST'])
@require_tier(['home', 'family', 'pro', 'student'])
def add_scanned_to_meal():
    """Add scanned product to today's meal log"""
    try:
        data = request.get_json()
        barcode = data.get('barcode')
        product = data.get('product', {})
        
        # Create meal entry for today
        today = datetime.now().date()
        
        # First create a food item for the scanned product
        food_item = Food(
            name=product.get('name', f'Scanned Product ({barcode})'),
            brand=product.get('brand', ''),
            barcode=barcode,
            calories=float(product.get('calories', 0)) or 0,
            protein=float(product.get('protein', 0)) or 0,
            carbs=float(product.get('carbohydrates', 0)) or 0,
            fat=float(product.get('fat', 0)) or 0,
            serving_size=product.get('serving_size', '1 serving')
        )
        db.session.add(food_item)
        db.session.flush()  # Get the food ID
        
        # Create meal entry with the food
        meal_entry = Meal(
            user_id=current_user.id,
            meal_date=today,
            meal_type='snack',  # Default to snack, user can change later
            foods=[food_item],
            total_calories=food_item.calories,
            total_protein=food_item.protein,
            total_carbs=food_item.carbs,
            total_fat=food_item.fat
        )
        
        db.session.add(meal_entry)
        db.session.commit()
        
        return jsonify({
            'success': True,
            'message': 'Product added to today\'s meal log'
        })
        
    except Exception as e:
        db.session.rollback()
        return jsonify({
            'success': False,
            'message': f'Error adding to meal: {str(e)}'
        })

@nutrition_bp.route('/add-scanned-to-shopping', methods=['POST'])
@require_tier(['home', 'family', 'pro', 'student'])
def add_scanned_to_shopping():
    """Add scanned product to smart shopping list"""
    try:
        # TODO: Implement with proper ShoppingList model
        return jsonify({
            'success': False,
            'message': 'Smart shopping list feature coming soon!'
        })
        
    except Exception as e:
        return jsonify({
            'success': False,
            'message': f'Error adding to shopping list: {str(e)}'
        })

def lookup_product_by_barcode(barcode):
    """
    Look up product information by barcode
    In production, integrate with OpenFoodFacts API or similar service
    """
    # Mock product database for demonstration
    mock_products = {
        '012345678901': {
            'barcode': '012345678901',
            'name': 'Organic Whole Wheat Bread',
            'brand': 'Nature\'s Best',
            'calories': 120,
            'protein': 4,
            'carbohydrates': 22,
            'fat': 2,
            'fiber': 3,
            'sugar': 3,
            'serving_size': '1 slice (28g)',
            'ingredients': 'Whole wheat flour, water, yeast, salt, honey, sunflower oil',
            'image': '/static/images/bread-placeholder.jpg'
        },
        '123456789012': {
            'barcode': '123456789012',
            'name': 'Greek Yogurt Plain',
            'brand': 'Farm Fresh',
            'calories': 100,
            'protein': 17,
            'carbohydrates': 6,
            'fat': 0,
            'fiber': 0,
            'sugar': 6,
            'serving_size': '1 container (170g)',
            'ingredients': 'Cultured grade A non-fat milk, live active cultures',
            'image': '/static/images/yogurt-placeholder.jpg'
        },
        '234567890123': {
            'barcode': '234567890123',
            'name': 'Organic Bananas',
            'brand': 'Fresh Produce Co.',
            'calories': 105,
            'protein': 1,
            'carbohydrates': 27,
            'fat': 0,
            'fiber': 3,
            'sugar': 14,
            'serving_size': '1 medium banana (118g)',
            'ingredients': 'Organic bananas',
            'image': '/static/images/banana-placeholder.jpg'
        },
        '345678901234': {
            'barcode': '345678901234',
            'name': 'Chicken Breast Boneless',
            'brand': 'Premium Poultry',
            'calories': 231,
            'protein': 43,
            'carbohydrates': 0,
            'fat': 5,
            'fiber': 0,
            'sugar': 0,
            'serving_size': '100g',
            'ingredients': 'Chicken breast',
            'image': '/static/images/chicken-placeholder.jpg'
        }
    }
    
    if barcode in mock_products:
        return mock_products[barcode]
    
    # If not in mock database, generate a basic product entry
    return {
        'barcode': barcode,
        'name': f'Product {barcode[-4:]}',
        'brand': 'Unknown Brand',
        'calories': 150,
        'protein': 5,
        'carbohydrates': 20,
        'fat': 3,
        'fiber': 2,
        'sugar': 8,
        'serving_size': '1 serving',
        'ingredients': 'Ingredients not available',
        'image': '/static/images/placeholder-food.png'
    }<|MERGE_RESOLUTION|>--- conflicted
+++ resolved
@@ -201,10 +201,7 @@
         goals.daily_fiber = float(data.get('daily_fiber', 25))
         goals.daily_sugar = float(data.get('daily_sugar', 50))
         goals.daily_sodium = float(data.get('daily_sodium', 2300))
-<<<<<<< HEAD
-=======
         goals.daily_cholesterol = float(data.get('daily_cholesterol', 300))
->>>>>>> 7d71bbb9
 
         db.session.commit()
 
