import os
import logging
from dotenv import load_dotenv

# Load environment variables from .env file
load_dotenv()


class Config:
    SECRET_KEY = os.environ.get('SECRET_KEY')
    STRIPE_PUBLISHABLE_KEY = os.environ.get('STRIPE_PUBLISHABLE_KEY')
    STRIPE_SECRET_KEY = os.environ.get('STRIPE_SECRET_KEY')
    STRIPE_WEBHOOK_SECRET = os.environ.get('STRIPE_WEBHOOK_SECRET')

    # Auth0 Configuration
    AUTH0_CLIENT_ID = os.environ.get('AUTH0_CLIENT_ID')
    AUTH0_CLIENT_SECRET = os.environ.get('AUTH0_CLIENT_SECRET')
    AUTH0_DOMAIN = os.environ.get('AUTH0_DOMAIN')
    AUTH0_CALLBACK_URL = os.environ.get('AUTH0_CALLBACK_URL')
    AUTH0_AUDIENCE = os.environ.get('AUTH0_AUDIENCE')

    # Image Storage Configuration
    IMAGE_STORAGE_TYPE = os.environ.get('IMAGE_STORAGE_TYPE', 'filesystem')  # 'filesystem' or 'database'
    IMAGE_STORAGE_PATH = os.environ.get('IMAGE_STORAGE_PATH', 'D:/HomeGrubHub_Images')
    MAX_IMAGE_SIZE = int(os.environ.get('MAX_IMAGE_SIZE', 5 * 1024 * 1024))  # 5MB default
    ALLOWED_IMAGE_EXTENSIONS = {'jpg', 'jpeg', 'png', 'gif', 'webp'}

    # Database Configuration - Priority: Environment > AWS RDS > SQLite
    @staticmethod
    def get_database_uri():
        logger = logging.getLogger(__name__)

        # Highest priority: explicit DATABASE_URL override
        explicit_url = os.environ.get('DATABASE_URL')
        if explicit_url:
            logger.info("Using DATABASE_URL override for database connection")
            return explicit_url

        # Check if AWS RDS should be used (via environment variable)
        use_aws_rds = os.environ.get('USE_AWS_RDS', 'false').lower() == 'true'

<<<<<<< HEAD
=======
        logger = logging.getLogger(__name__)

>>>>>>> 13001d6b
        if use_aws_rds:
            try:
                from .aws_db_config import get_aws_database_uri
                aws_uri = get_aws_database_uri()
                if aws_uri:
                    logger.info("Using AWS RDS database connection")
                    return aws_uri
            except Exception as e:
                logger.warning(
                    "AWS RDS connection failed, falling back to environment variables: %s",
                    e,
                )

<<<<<<< HEAD
        # Next priority: individual Postgres environment variables
=======
        # Primary: Use environment variables
>>>>>>> 13001d6b
        postgres_host = os.environ.get('POSTGRES_HOST')
        postgres_port = os.environ.get('POSTGRES_PORT')
        postgres_db = os.environ.get('POSTGRES_DB')
        postgres_user = os.environ.get('POSTGRES_USER')
        postgres_password = os.environ.get('POSTGRES_PASSWORD')

        if all([postgres_host, postgres_port, postgres_db, postgres_user, postgres_password]):
            logger.info("Using environment variable database connection")
            return f'postgresql://{postgres_user}:{postgres_password}@{postgres_host}:{postgres_port}/{postgres_db}'
<<<<<<< HEAD

        # Final fallback to SQLite for development
        logger.warning("Using SQLite fallback for development")
        return 'sqlite:///recipes.db'
=======
        else:
            # Final fallback to SQLite for development
            logger.warning("Using SQLite fallback for development")
            return os.environ.get('DATABASE_URL', 'sqlite:///recipes.db')
>>>>>>> 13001d6b

    # Set the database URI using the priority system
    SQLALCHEMY_DATABASE_URI = get_database_uri()
    SQLALCHEMY_TRACK_MODIFICATIONS = False

    # SQLAlchemy Engine Configuration for better connection handling
    if SQLALCHEMY_DATABASE_URI.startswith('sqlite'):
        SQLALCHEMY_ENGINE_OPTIONS = {}
    else:
        SQLALCHEMY_ENGINE_OPTIONS = {
            'pool_pre_ping': True,  # Test connections before use
            'pool_recycle': 300,    # Recycle connections every 5 minutes
            'pool_timeout': 20,     # Wait up to 20 seconds for a connection
            'max_overflow': 0,      # Don't allow overflow connections
            'pool_size': 10,        # Number of connections to maintain
            'connect_args': {
                'connect_timeout': 10,  # Connection timeout in seconds
                'application_name': 'HomeGrubHub'  # For connection identification
            }
        }
<<<<<<< HEAD
=======
    }
>>>>>>> 13001d6b

    # SendGrid Configuration
    SENDGRID_API_KEY = os.environ.get('SENDGRID_API_KEY')
    SENDGRID_FROM_EMAIL = os.environ.get('SENDGRID_FROM_EMAIL', 'noreply@homegrubhub.co.uk')
    SENDGRID_FROM_NAME = os.environ.get('SENDGRID_FROM_NAME', 'HomeGrubHub')

    # SendGrid template IDs (optional - for using SendGrid templates)
    SENDGRID_REGISTRATION_TEMPLATE_ID = os.environ.get('SENDGRID_REGISTRATION_TEMPLATE_ID')
    SENDGRID_PASSWORD_RESET_TEMPLATE_ID = os.environ.get('SENDGRID_PASSWORD_RESET_TEMPLATE_ID')
    SENDGRID_WELCOME_TEMPLATE_ID = os.environ.get('SENDGRID_WELCOME_TEMPLATE_ID')
    SENDGRID_BILLING_TEMPLATE_ID = os.environ.get('SENDGRID_BILLING_TEMPLATE_ID')


# Required settings for startup validation
REQUIRED_SETTINGS = [
    'SECRET_KEY',
    'STRIPE_PUBLISHABLE_KEY',
    'STRIPE_SECRET_KEY',
    'STRIPE_WEBHOOK_SECRET',
    'AUTH0_CLIENT_ID',
    'AUTH0_CLIENT_SECRET',
    'AUTH0_DOMAIN',
    'AUTH0_CALLBACK_URL',
    'AUTH0_AUDIENCE',
    'SENDGRID_API_KEY',
]


def validate_config(config_obj=None):
    config_obj = config_obj or Config
    getter = config_obj.get if isinstance(config_obj, dict) else getattr
    missing = [key for key in REQUIRED_SETTINGS if not getter(key)]
    if missing:
        raise RuntimeError(f"Missing required environment variables: {', '.join(missing)}")
<|MERGE_RESOLUTION|>--- conflicted
+++ resolved
@@ -38,12 +38,7 @@
 
         # Check if AWS RDS should be used (via environment variable)
         use_aws_rds = os.environ.get('USE_AWS_RDS', 'false').lower() == 'true'
-
-<<<<<<< HEAD
-=======
         logger = logging.getLogger(__name__)
-
->>>>>>> 13001d6b
         if use_aws_rds:
             try:
                 from .aws_db_config import get_aws_database_uri
@@ -56,12 +51,8 @@
                     "AWS RDS connection failed, falling back to environment variables: %s",
                     e,
                 )
-
-<<<<<<< HEAD
         # Next priority: individual Postgres environment variables
-=======
         # Primary: Use environment variables
->>>>>>> 13001d6b
         postgres_host = os.environ.get('POSTGRES_HOST')
         postgres_port = os.environ.get('POSTGRES_PORT')
         postgres_db = os.environ.get('POSTGRES_DB')
@@ -71,17 +62,14 @@
         if all([postgres_host, postgres_port, postgres_db, postgres_user, postgres_password]):
             logger.info("Using environment variable database connection")
             return f'postgresql://{postgres_user}:{postgres_password}@{postgres_host}:{postgres_port}/{postgres_db}'
-<<<<<<< HEAD
 
         # Final fallback to SQLite for development
         logger.warning("Using SQLite fallback for development")
         return 'sqlite:///recipes.db'
-=======
         else:
             # Final fallback to SQLite for development
             logger.warning("Using SQLite fallback for development")
             return os.environ.get('DATABASE_URL', 'sqlite:///recipes.db')
->>>>>>> 13001d6b
 
     # Set the database URI using the priority system
     SQLALCHEMY_DATABASE_URI = get_database_uri()
@@ -102,10 +90,7 @@
                 'application_name': 'HomeGrubHub'  # For connection identification
             }
         }
-<<<<<<< HEAD
-=======
     }
->>>>>>> 13001d6b
 
     # SendGrid Configuration
     SENDGRID_API_KEY = os.environ.get('SENDGRID_API_KEY')
