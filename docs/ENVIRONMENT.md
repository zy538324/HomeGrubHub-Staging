# Environment Configuration

The application reads all secrets from environment variables. Set the following
variables before starting the server:

- `SECRET_KEY`
- `STRIPE_PUBLISHABLE_KEY`
- `STRIPE_SECRET_KEY`
- `STRIPE_WEBHOOK_SECRET`
- `AUTH0_CLIENT_ID`
- `AUTH0_CLIENT_SECRET`
- `AUTH0_DOMAIN`
- `AUTH0_CALLBACK_URL`
- `AUTH0_AUDIENCE`
- `SENDGRID_API_KEY`

For PostgreSQL deployments, also provide:

- `POSTGRES_HOST`
- `POSTGRES_PORT`
- `POSTGRES_DB`
- `POSTGRES_USER`
<<<<<<< HEAD
- `POSTGRES_PASSWORD`

To override the database connection entirely, set `DATABASE_URL`. This takes
precedence over other database settings and is useful for local testing, e.g.:

```
export DATABASE_URL=sqlite:///test.db
```

If neither `DATABASE_URL` nor the PostgreSQL variables are provided, the
application falls back to a local SQLite database for development.

## Testing

The test suite configures the above variables automatically and uses a
temporary SQLite database. Running `pytest` locally therefore requires no
additional setup, but any provided environment variables will still take
precedence.
If the PostgreSQL variables are omitted, the application falls back to a local
SQLite database for development.
=======
- `POSTGRES_PASSWORD`
>>>>>>> 7d71bbb9
<|MERGE_RESOLUTION|>--- conflicted
+++ resolved
@@ -20,7 +20,6 @@
 - `POSTGRES_PORT`
 - `POSTGRES_DB`
 - `POSTGRES_USER`
-<<<<<<< HEAD
 - `POSTGRES_PASSWORD`
 
 To override the database connection entirely, set `DATABASE_URL`. This takes
@@ -40,7 +39,4 @@
 additional setup, but any provided environment variables will still take
 precedence.
 If the PostgreSQL variables are omitted, the application falls back to a local
-SQLite database for development.
-=======
-- `POSTGRES_PASSWORD`
->>>>>>> 7d71bbb9
+SQLite database for development.